--- conflicted
+++ resolved
@@ -25,19 +25,13 @@
     insert_cached_attention,
     match_attention_layout,
     match_causal_attn_mask,
-    match_complex_rope,
     match_eager_attention,
-    match_explicit_rope,
     match_grouped_attention,
     match_moe_pattern,
     match_repeat_kv,
-<<<<<<< HEAD
     match_rms_norm_with_pm,
     match_rope_layout,
-=======
-    match_rope_layout,
     match_rope_pattern,
->>>>>>> c5494b4f
     optimize_rope,
     quantize,
     resize_kv_cache,
@@ -130,16 +124,11 @@
         egm = match_attention_layout(egm, self.attention_op)
 
         # Match rope
-<<<<<<< HEAD
-        egm = match_explicit_rope(egm)
-        egm = match_complex_rope(egm)
-=======
         # TODO: remove `match_explicit_rope` and `match_explicit_rope` once Llama4 RoPE and DeepSeek RoPE are verified
         # egm = match_explicit_rope(egm)
         # egm = match_complex_rope(egm)
         egm, _ = match_rope_pattern(egm)
 
->>>>>>> c5494b4f
         # Match RoPE layout expected by our backend
         egm = match_rope_layout(egm, self.attention_op.get_attention_layout())
 
