"""
This transformation defines two main RoPE (Rotary Positional Embedding) pattern matchers used
to identify and replace RoPE subgraphs with a custom op (`torch.ops.rope.flashinfer`).

Supported RoPE variants:

1. Explicit Cos/Sin Multiplication (HF-style, e.g., LLaMA, Mixtral, Qwen)
   - Input layout: non-interleaved, [B, N, S, D] with unsqueeze_dim=1 and
        [B, S, N, D] with unsqueeze_dim=2, default is [B, N, S, D]
   - Frequencies are provided as separate `cos` and `sin` tensors of shape [B, S, head_dim].
   - Source code:
        def rotate_half(x):
            x1 = x[..., : x.shape[-1] // 2]
            x2 = x[..., x.shape[-1] // 2 :]
            return torch.cat((-x2, x1), dim=-1)

        def apply_rotary_pos_emb(q, k, cos, sin, unsqueeze_dim=1):
            cos = cos.unsqueeze(unsqueeze_dim)
            sin = sin.unsqueeze(unsqueeze_dim)
            q_embed = (q * cos) + (rotate_half(q) * sin)
            k_embed = (k * cos) + (rotate_half(k) * sin)
            return q_embed, k_embed

2. Complex Multiplication (GPTJ/Llama-stack-style, interleaved)
   - Input layout: [B, S, N, D] (interleaved)
   - Frequencies are combined into a single complex-valued tensor `freqs_cis` of shape [B, S, head_dim // 2].
   - Source code:
        def apply_rotary_emb(
            xq: torch.Tensor,
            xk: torch.Tensor,
            freqs_cis: torch.Tensor,  # Expected shape: (B, seq, head_dim//2)
        ) -> Tuple[torch.Tensor, torch.Tensor]:
            xq_ = torch.view_as_complex(xq.float().reshape(*xq.shape[:-1], -1, 2))
            xk_ = torch.view_as_complex(xk.float().reshape(*xk.shape[:-1], -1, 2))
            xq_out = torch.view_as_real(xq_ * freqs_cis[:, :, None, :]).flatten(3)
            xk_out = torch.view_as_real(xk_ * freqs_cis[:, :, None, :]).flatten(3)
            return xq_out.type_as(xq), xk_out.type_as(xk)

Supported Minor variants:
- DeepSeekV3:   reshape + transpose before applying RoPE.
                dynamic position-based updates to frequency cache.

TODO: Support other variants:
- Phi-4: rotary applied only to part of the hidden dimension (q_rot, q_pass split).
- LLaMA4 Vision: 2D rotary frequencies constructed from image patches.
"""

import operator
from collections import defaultdict
from typing import Any, DefaultDict, Dict, List, Optional, Sequence

import torch
from torch._inductor.pattern_matcher import PatternMatcherPass
from torch.fx import GraphModule, Node

from ...utils.logger import ad_logger
from ...utils.node_utils import bfs, extract_output_tuple, identify_regions_between_residuals, is_op
<<<<<<< HEAD
from ...utils.pattern_matcher_utils import register_pattern
=======
from ...utils.pattern_matcher import Match, PatternMatcherPass, register_pattern
>>>>>>> c5494b4f
from .._graph import canonicalize_graph


def _rotate_half(x):
    x1 = x[..., : x.shape[-1] // 2]
    x2 = x[..., x.shape[-1] // 2 :]
    return torch.cat((-x2, x1), dim=-1)


<<<<<<< HEAD
def _rope_pattern(q, k, cos, sin, unsqueeze_dim=1):
=======
def _explicit_rope_pattern(q, k, cos, sin, unsqueeze_dim=1):
>>>>>>> c5494b4f
    cos = cos.unsqueeze(unsqueeze_dim)
    sin = sin.unsqueeze(unsqueeze_dim)
    q_embed = (q * cos) + (_rotate_half(q) * sin)
    k_embed = (k * cos) + (_rotate_half(k) * sin)
    return q_embed, k_embed


<<<<<<< HEAD
def _rope_repl(q, k, cos, sin, unsqueeze_dim):
    return torch.ops.rope.torch_apply_rope_with_explicit_cos_sin(q, k, cos, sin, unsqueeze_dim)


def match_explicit_rope_with_pm(gm: GraphModule) -> GraphModule:
=======
def _explicit_rope_repl(q, k, cos, sin, unsqueeze_dim):
    return torch.ops.rope.torch_apply_rope_with_explicit_cos_sin.default(
        q, k, cos, sin, unsqueeze_dim
    )


def _interleaved_rope_pattern(q, k, cos, sin, unsqueeze_dim=1):
    cos = cos.unsqueeze(unsqueeze_dim)
    sin = sin.unsqueeze(unsqueeze_dim)
    b, h, s, d = q.shape
    q = q.view(b, h, s, d // 2, 2).transpose(4, 3).reshape(b, h, s, d)
    b, h, s, d = k.shape
    k = k.view(b, h, s, d // 2, 2).transpose(4, 3).reshape(b, h, s, d)
    q_embed = (q * cos) + (_rotate_half(q) * sin)
    k_embed = (k * cos) + (_rotate_half(k) * sin)
    return q_embed, k_embed


def _interleaved_rope_repl(q, k, cos, sin, unsqueeze_dim):
    return torch.ops.rope.torch_apply_rope_with_qk_interleaving.default(
        q, k, cos, sin, unsqueeze_dim
    )


# exporting with {"unsqueeze_dim": 2},
# would confuse the pattern matcher since '2' is arg of other ops
def _complex_rope_pattern(xq, xk, freqs_cis, unsqueeze_dim=1):
    xq_ = torch.view_as_complex(xq.float().reshape(*xq.shape[:-1], -1, 2))
    xk_ = torch.view_as_complex(xk.float().reshape(*xk.shape[:-1], -1, 2))
    freqs = freqs_cis.unsqueeze(unsqueeze_dim)
    xq_out = torch.view_as_real(xq_ * freqs).flatten(3)
    xk_out = torch.view_as_real(xk_ * freqs).flatten(3)
    return xq_out.type_as(xq), xk_out.type_as(xk)


def _complex_rope_repl(q, k, freqs_cis, unsqueeze_dim):
    return torch.ops.rope.torch_apply_rope_with_complex_freqs.default(
        q, k, freqs_cis, unsqueeze_dim
    )


def _explicit_not_interleaved(match: Match) -> bool:
    q, k = match.kwargs.get("q"), match.kwargs.get("k")
    return not any(isinstance(n, Node) and _match_input_interleave_pattern(n) for n in (q, k))


def match_rope_pattern(gm: GraphModule) -> GraphModule:
>>>>>>> c5494b4f
    graph = gm.graph
    patterns = PatternMatcherPass()

    # dummy shapes: can be arbitrary
    batch_size = 8
    seq_len = 16
    num_heads = 8
    hidden_size = 512
    head_dim = hidden_size // num_heads

<<<<<<< HEAD
    dummy = [
        torch.randn(batch_size, num_heads, seq_len, head_dim, device="cuda", dtype=torch.float16),
        torch.randn(batch_size, num_heads, seq_len, head_dim, device="cuda", dtype=torch.float16),
        torch.randn(batch_size, seq_len, head_dim, device="cuda", dtype=torch.float16),
        torch.randn(batch_size, seq_len, head_dim, device="cuda", dtype=torch.float16),
    ]
    register_pattern(
        search_fn=_rope_pattern,
        replace_fn=_rope_repl,
        patterns=patterns,
        dummy_args=dummy,
        op_ignore_types={torch.ops.aten.slice.Tensor: (int,)},
        scalar_workaround={"unsqueeze_dim": 1},
    )

    patterns.apply(graph)
    gm = canonicalize_graph(gm)
    return gm
=======
    dummy_explicit = [
        torch.randn(batch_size, num_heads, seq_len, head_dim, device="meta", dtype=torch.float16),
        torch.randn(batch_size, num_heads, seq_len, head_dim, device="meta", dtype=torch.float16),
        torch.randn(batch_size, seq_len, head_dim, device="meta", dtype=torch.float16),
        torch.randn(batch_size, seq_len, head_dim, device="meta", dtype=torch.float16),
    ]
    dummy_complex = [
        torch.randn(batch_size, num_heads, seq_len, head_dim, device="meta", dtype=torch.float16),
        torch.randn(batch_size, num_heads, seq_len, head_dim, device="meta", dtype=torch.float16),
        torch.randn(batch_size, seq_len, head_dim // 2, device="meta", dtype=torch.float16),
    ]
    register_pattern(
        search_fn=_explicit_rope_pattern,
        replace_fn=_explicit_rope_repl,
        patterns=patterns,
        dummy_args=dummy_explicit,
        op_ignore_types={torch.ops.aten.slice.Tensor: (int,)},
        scalar_workaround={"unsqueeze_dim": 1},
        extra_check=_explicit_not_interleaved,
    )
    register_pattern(
        search_fn=_interleaved_rope_pattern,
        replace_fn=_interleaved_rope_repl,
        patterns=patterns,
        dummy_args=dummy_explicit,
        op_ignore_types={
            torch.ops.aten.slice.Tensor: (int,),
            torch.ops.aten.reshape.default: (int,),
            torch.ops.aten.view.default: (int,),
        },
        scalar_workaround={"unsqueeze_dim": 1},
    )
    register_pattern(
        search_fn=_complex_rope_pattern,
        replace_fn=_complex_rope_repl,
        patterns=patterns,
        dummy_args=dummy_complex,
        op_ignore_types={
            torch.ops.aten.reshape.default: (int,),
        },
        scalar_workaround={"unsqueeze_dim": 1},
    )

    num_matches = patterns.apply(graph)
    gm = canonicalize_graph(gm)
    return gm, num_matches
>>>>>>> c5494b4f


def match_explicit_rope(gm: GraphModule) -> GraphModule:
    """
    Identify and replace RoPE subgraphs (explicit cos/sin multiplication pattern):

      - HF-style: output = (raw * unsqueeze(cos)) + (rotate_half(raw) * unsqueeze(sin))
      - DS-style: requires interleaving Q/K before the cos/sin mul

    If exactly two such branches (query and key) are detected within each region, they're replaced
    by a call to `rope::torch_apply_rope_with_qk_interleaving` or
    `rope::torch_apply_rope_with_explicit_cos_sin` respectively.
    """
    ad_logger.info("Match explicit(HF) style RoPE")
    graph = gm.graph
    boundary_nodes: List[torch.fx.Node] = identify_regions_between_residuals(gm)

    for start_boundary, end_boundary in zip(boundary_nodes[:-1], boundary_nodes[1:]):
        matches = []  # list of (match_info, is_ds)
        node = start_boundary
        while node != end_boundary:
            if is_op(node, torch.ops.aten.add):
                explicit = _match_explicit_rope_subpattern(node)
                if explicit is not None:
                    raw = explicit["raw_input"]
                    # check if this raw is result of DS interleave
                    inter = _match_input_interleave_pattern(raw)
                    if inter is not None:
                        ds_match = {
                            "raw_input": inter["interleaved"],
                            "unsqueeze_cos": explicit["unsqueeze_cos"],
                            "unsqueeze_sin": explicit["unsqueeze_sin"],
                            "add_node": explicit["add_node"],
                        }
                        matches.append((ds_match, True))
                    else:
                        matches.append((explicit, False))
            node = node.next

        if not matches:
            continue
        if len(matches) != 2:
            ad_logger.warning(
                f"Expected exactly 2 legacy RoPE branches between {start_boundary} and {end_boundary}, "
                f"found {len(matches)}."
            )
            continue

        (q_match, q_is_ds), (k_match, k_is_ds) = matches
        if q_is_ds != k_is_ds:
            ad_logger.warning("Mismatched RoPE types between q and k branches")
            continue

        if q_is_ds:
            _process_input_interleave_rope(graph, q_match, k_match)
        else:
            _process_explicit_rope(graph, q_match, k_match, start_boundary)

    gm = canonicalize_graph(gm)
    return gm


def match_complex_rope(gm: GraphModule) -> GraphModule:
    """
    Identify and replace RoPE subgraphs using complex multiplication pattern:

      output = type_as(flatten(view_as_real(mul(view_as_complex(reshape(to_dtype(x))), unsqueeze(freqs_cis, 2)))), x)

    If exactly two such branches (query and key) are detected within each region, they're replaced
    by a call to `torch.ops.rope.torch_apply_rope_with_complex_freqs`.
    """
    ad_logger.info("Match Complex style RoPE")
    graph = gm.graph
    boundary_nodes: List[torch.fx.Node] = identify_regions_between_residuals(gm)

    for start_boundary, end_boundary in zip(boundary_nodes[:-1], boundary_nodes[1:]):
        matches = []
        node = start_boundary
        while node != end_boundary:
            if is_op(node, torch.ops.aten.type_as):
                match_info = _match_complex_rope_subpattern(node)
                if match_info:
                    matches.append(match_info)
            node = node.next

        if not matches:
            continue
        if len(matches) != 2:
            ad_logger.warning(
                f"Expected exactly 2 complex RoPE branches between {start_boundary} and {end_boundary}, "
                f"found {len(matches)}."
            )
            continue

        # Assume the first matched branch is query (q), second is key (k).
        # This assumption is based on the default ordering in the exported graph,
        # since node naming conventions don't reliably indicate q/k branches.
        q_match, k_match = matches
        _process_complex_rope(graph, q_match, k_match)

    gm = canonicalize_graph(gm)
    return gm


def _get_default_unsqueeze_dim(op):
    schema = next(iter(op._schemas.values()))
    for a in schema.arguments:
        if a.name == "unsqueeze_dim" and a.has_default_value:
            return a.default_value
    raise RuntimeError(f"No default unsqueeze_dim on {op}")


def match_rope_layout(gm: GraphModule, expected_layout: str = "bsnd") -> GraphModule:
    """
    Match and transform input and output of rope ops to the layout specified to meet requirements of optimized ops.
    Supported layout is 'bsnd' (batch, seq, head, dim).
    """
    supported = {"bsnd", "bnsd"}
    if expected_layout.lower() not in supported:
        ad_logger.warning(
            f"Unsupported RoPE layout '{expected_layout}'; expected '{supported}'. Skipping RoPE layout matching."
<<<<<<< HEAD
        )
        return gm

    ad_logger.info(f"Match RoPE layout to {expected_layout}")

    graph = gm.graph
    rope_ops = {
        torch.ops.rope.torch_apply_rope_with_explicit_cos_sin,
        torch.ops.rope.torch_apply_rope_with_qk_interleaving,
        torch.ops.rope.torch_apply_rope_with_complex_freqs,
    }

    need_transpose = False
    need_canonicalize_graph = False
    for node in graph.nodes:
        if not is_op(node, rope_ops):
            continue

        rope_op = next(op for op in rope_ops if is_op(node, op))
        if is_op(node, torch.ops.rope.torch_apply_rope_with_complex_freqs):
            q_node, k_node, freqs_node, *rest = node.args
            unsq = rest[0] if rest else _get_default_unsqueeze_dim(rope_op)
        else:
            q_node, k_node, cos_node, sin_node, *rest = node.args
            unsq = rest[0] if rest else _get_default_unsqueeze_dim(rope_op)

        if unsq == 2:
            current_layout = "bsnd"
        elif unsq == 1:
            current_layout = "bnsd"
        else:
            ad_logger.warning(
                "Unsqueeze_dim is not one of [1, 2]. "
                "Unable to infer layout of q node. Skip layout matching"
            )
            continue

        need_transpose = expected_layout.lower() != current_layout

        if not need_transpose:
            continue

        need_canonicalize_graph = True
        # retrieve q and k output node from node
        q_rope_old, k_rope_old = extract_output_tuple(node, 2)
        if q_rope_old is None or k_rope_old is None:
            ad_logger.warning(
                f"Failed to extract all two outputs from the explicit op, \
                    get {q_rope_old}, {k_rope_old}, fail to match rope layout with {node} with"
            )
            continue

        ad_logger.debug(
            f"Inferred RoPE input layout: '{current_layout}']Mapping layout to '{expected_layout}']"
        )
=======
        )
        return gm

    ad_logger.info(f"Match RoPE layout to {expected_layout}")

    graph = gm.graph
    rope_ops = {
        torch.ops.rope.torch_apply_rope_with_explicit_cos_sin,
        torch.ops.rope.torch_apply_rope_with_qk_interleaving,
        torch.ops.rope.torch_apply_rope_with_complex_freqs,
    }

    need_transpose = False
    need_canonicalize_graph = False
    for node in graph.nodes:
        if not is_op(node, rope_ops):
            continue

        rope_op = next(op for op in rope_ops if is_op(node, op))
        if is_op(node, torch.ops.rope.torch_apply_rope_with_complex_freqs):
            q_node, k_node, freqs_node, *rest = node.args
            unsq = rest[0] if rest else _get_default_unsqueeze_dim(rope_op)
        else:
            q_node, k_node, cos_node, sin_node, *rest = node.args
            unsq = rest[0] if rest else _get_default_unsqueeze_dim(rope_op)

        if unsq == 2:
            current_layout = "bsnd"
        elif unsq == 1:
            current_layout = "bnsd"
        else:
            ad_logger.warning(
                "Unsqueeze_dim is not one of [1, 2]. "
                "Unable to infer layout of q node. Skip layout matching"
            )
            continue

        need_transpose = expected_layout.lower() != current_layout

        if not need_transpose:
            continue

        need_canonicalize_graph = True
        # retrieve q and k output node from node
        q_rope_old, k_rope_old = extract_output_tuple(node, 2)
        if q_rope_old is None or k_rope_old is None:
            ad_logger.warning(
                f"Failed to extract all two outputs from the explicit op, \
                    get {q_rope_old}, {k_rope_old}, fail to match rope layout with {node} with"
            )
            continue

        ad_logger.debug(
            f"Inferred RoPE input layout: '{current_layout}']Mapping layout to '{expected_layout}']"
        )
>>>>>>> c5494b4f
        with graph.inserting_before(node):
            q_for_op = graph.call_function(torch.ops.aten.transpose, args=(q_node, 1, 2))
            k_for_op = graph.call_function(torch.ops.aten.transpose, args=(k_node, 1, 2))
            q_for_op_contig = graph.call_function(torch.ops.aten.contiguous, args=(q_for_op,))
            k_for_op_contig = graph.call_function(torch.ops.aten.contiguous, args=(k_for_op,))

        q_for_op_contig.meta["val"] = q_node.meta["val"].transpose(1, 2)
        k_for_op_contig.meta["val"] = k_node.meta["val"].transpose(1, 2)

        if is_op(node, torch.ops.rope.torch_apply_rope_with_complex_freqs):
            new_args = (
                q_for_op_contig,
                k_for_op_contig,
                freqs_node,
                2 if expected_layout.lower() == "bsnd" else 1,
            )  # unsqueeze_dim updated
        else:
            new_args = (
                q_for_op_contig,
                k_for_op_contig,
                cos_node,
                sin_node,
                2 if expected_layout.lower() == "bsnd" else 1,
            )  # unsqueeze_dim updated
        node.args = new_args

        with graph.inserting_after(q_rope_old):
            q_rope_new = graph.call_function(torch.ops.aten.transpose, args=(q_rope_old, 1, 2))
        with graph.inserting_after(k_rope_old):
            k_rope_new = graph.call_function(torch.ops.aten.transpose, args=(k_rope_old, 1, 2))

        # Preserve fake tensor in meta["val"] for the transposed inputs
        q_rope_new.meta["val"] = q_rope_old.meta["val"]
        q_rope_old.meta["val"] = q_rope_old.meta["val"].transpose(1, 2)
        k_rope_new.meta["val"] = k_rope_old.meta["val"]
        k_rope_old.meta["val"] = k_rope_old.meta["val"].transpose(1, 2)

        q_rope_old.replace_all_uses_with(q_rope_new)
        k_rope_old.replace_all_uses_with(k_rope_new)
        q_rope_new.args = (q_rope_old, 1, 2)
        k_rope_new.args = (k_rope_old, 1, 2)

    if need_canonicalize_graph:
        gm = canonicalize_graph(gm)
    return gm


def optimize_rope(gm: GraphModule) -> GraphModule:
    """
    Scan the FX graph and replace calls to the torch-reference RoPE ops with
    the optimized `rope::flashinfer` kernel.
    Precomputes positional IDs and the fused cosine-sine cache as explicit nodes,
    and reuses those nodes when possible.
    """
    ad_logger.info("RoPE optimization")
    graph = gm.graph
    rope_flash_cache: DefaultDict[Any, Optional[Node]] = defaultdict(lambda: None)
    rope_position_ids_cache: Dict[str, Node] = {}

    for node in list(graph.nodes):
        if is_op(node, torch.ops.rope.torch_apply_rope_with_explicit_cos_sin):
            _optimize_explicit(graph, node, rope_flash_cache, rope_position_ids_cache)
        elif is_op(node, torch.ops.rope.torch_apply_rope_with_complex_freqs):
            _optimize_complex(graph, node, rope_flash_cache, rope_position_ids_cache)

    gm = canonicalize_graph(gm)
    return gm


def _optimize_explicit(
    graph: GraphModule, node: Node, cache: Dict[Any, Node], pos_cache: Dict[str, Node]
) -> None:
    # node.args may be (q, k, cos, sin) or (q, k, cos, sin, unsq)
    q_node, k_node, cos_node, sin_node, *rest = node.args
    # retrieve q and k output node from node
    q_rope_old, k_rope_old = extract_output_tuple(node, 2)
    if q_rope_old is None or k_rope_old is None:
        ad_logger.warning(
            f"Failed to extract all two outputs from the explicit op, \
                get {q_rope_old}, {k_rope_old}, fail to replace {node} with flashinfer rope"
        )
        return

    # Sanity check on head_dim
    if not _validate_rope_inputs(q_node, k_node):
        return

    # Sanity check that input layout is BSND (no transpose needed).
    q_fake = q_node.meta.get("val", None)
    if q_fake is not None and len(q_fake.shape) > 2:
        if not (isinstance(q_fake.shape[1], torch.SymInt) and isinstance(q_fake.shape[2], int)):
            ad_logger.warning(
                f"""Sanity check failed: q_fake should have shape [b, s, n, d],
                s should be symbolic and n should be int, instead got shape {q_fake.shape}"""
            )
            return
    elif q_fake is not None:
        ad_logger.warning(
            f"Sanity check failed: q_fake should be 3D or 4D, but got shape {q_fake.shape}"
        )
        return

    head_dim = cos_node.meta["val"].shape[-1]
    half_head_dim = head_dim // 2

    cache_key = (cos_node, sin_node)
    if cache_key in cache:
        fused_cos_sin_to = cache[cache_key]
    else:
        with graph.inserting_after(cos_node):
            cos_prefix = graph.call_function(
                torch.ops.aten.slice, args=(cos_node, -1, 0, half_head_dim)
            )
        with graph.inserting_after(sin_node):
            sin_prefix = graph.call_function(
                torch.ops.aten.slice, args=(sin_node, -1, 0, half_head_dim)
            )
        with graph.inserting_after(sin_prefix):
            fused_cos_sin = graph.call_function(
                torch.ops.aten.cat, args=((cos_prefix, sin_prefix), -1)
            )
        with graph.inserting_after(q_node):
            sym_batch = graph.call_function(torch.ops.aten.sym_size.int, args=(q_node, 0))
            sym_seq = graph.call_function(torch.ops.aten.sym_size.int, args=(q_node, 1))
        with graph.inserting_after(_get_last_node([sym_batch, sym_seq])):
            bs_seq = graph.call_function(operator.mul, args=(sym_batch, sym_seq))
        with graph.inserting_after(_get_last_node([bs_seq, fused_cos_sin])):
            fused_cos_sin_flat = graph.call_function(
                torch.ops.aten.view, args=(fused_cos_sin, (bs_seq, -1))
            )
        with graph.inserting_after(fused_cos_sin_flat):
            fused_cos_sin_to = graph.call_function(
                torch.ops.aten.to, args=(fused_cos_sin_flat, torch.float32)
            )
        cache[cache_key] = fused_cos_sin_to

    with graph.inserting_before(node):
        position_ids = _get_position_ids(
            graph,
            q_node,
            batch_dim=0,
            seq_dim=1,
            rope_position_ids_cache=pos_cache,
        )
        flash_node = graph.call_function(
            torch.ops.rope.flashinfer,
            args=(q_node, k_node, position_ids, fused_cos_sin_to, True),
        )

    with graph.inserting_after(flash_node):
        q_rope_new = graph.call_function(operator.getitem, args=(flash_node, 0))
        k_rope_new = graph.call_function(operator.getitem, args=(flash_node, 1))

    q_rope_new.meta["val"] = q_rope_old.meta.get("val", None)
    k_rope_new.meta["val"] = k_rope_old.meta.get("val", None)

    q_rope_old.replace_all_uses_with(q_rope_new)
    k_rope_old.replace_all_uses_with(k_rope_new)

    graph.erase_node(q_rope_old)
    graph.erase_node(k_rope_old)


def _optimize_complex(
    graph: GraphModule, node: Node, cache: Dict[Any, Node], pos_cache: Dict[str, Node]
) -> None:
    q_node, k_node, inv_freq_node = node.args

    # Sanity check on head_dim
    if not _validate_rope_inputs(q_node, k_node):
        return

    # Sanity check that input layout is BSND (no transpose needed).
    q_fake = q_node.meta.get("val", None)
    if q_fake is not None and len(q_fake.shape) > 2:
        if not (isinstance(q_fake.shape[1], torch.SymInt) and isinstance(q_fake.shape[2], int)):
            ad_logger.warning(
                f"""Sanity check failed: q_fake should have shape [b, s, n, d],
                s should be symbolic and n should be int, instead got shape {q_fake.shape}"""
            )
            return
    elif q_fake is not None:
        ad_logger.warning(
            f"Sanity check failed: q_fake should be 3D or 4D, but got shape {q_fake.shape}"
        )
        return

    # Retrieve or register the lookup table for inv_freq_node -> cos_sin_flash
    if inv_freq_node in cache:
        cos_sin_flash = cache[inv_freq_node]
    else:
        # Compute the fused cosine/sine cache.
        with graph.inserting_after(inv_freq_node):
            real_part = graph.call_function(torch.ops.aten.real, args=(inv_freq_node,))
            imag_part = graph.call_function(torch.ops.aten.imag, args=(inv_freq_node,))
        with graph.inserting_after(real_part):
            cos_sin_flash_3d = graph.call_function(
                torch.ops.aten.cat, args=((real_part, imag_part), -1)
            )
        with graph.inserting_after(q_node):
            sym_batch = graph.call_function(torch.ops.aten.sym_size.int, args=(q_node, 0))
            sym_seq = graph.call_function(torch.ops.aten.sym_size.int, args=(q_node, 1))
        with graph.inserting_after(_get_last_node([sym_batch, sym_seq])):
            bs_seq = graph.call_function(operator.mul, args=(sym_batch, sym_seq))
        with graph.inserting_after(_get_last_node([bs_seq, cos_sin_flash_3d])):
            fused_cos_sin_flat = graph.call_function(
                torch.ops.aten.view, args=(cos_sin_flash_3d, (bs_seq, -1))
            )
        with graph.inserting_after(fused_cos_sin_flat):
            cos_sin_flash = graph.call_function(
                torch.ops.aten.to, args=(fused_cos_sin_flat, torch.float32)
            )
        cache[inv_freq_node] = cos_sin_flash

    with graph.inserting_before(node):
        position_ids = _get_position_ids(
            graph, q_node, batch_dim=0, seq_dim=1, rope_position_ids_cache=pos_cache
        )
        flash_node = graph.call_function(
            torch.ops.rope.flashinfer,
            args=(q_node, k_node, position_ids, cos_sin_flash, False),
        )

    flash_node.meta["val"] = node.meta.get("val", None)
    node.replace_all_uses_with(flash_node)
    graph.erase_node(node)


def _match_input_interleave_pattern(node: Node) -> Optional[Dict[str, Node]]:
    """
    Detect DeepSeek-style interleave on Q/K:
      reshape(transpose(view(raw, [b,h,s,d//2,2]), 4, 3), [b,h,s,d])
    Returns:
      {"interleaved": raw_node} if matched, else None.
    """
    if not is_op(node, torch.ops.aten.reshape):
        return None
    transpose_node = node.args[0]
    if not is_op(transpose_node, torch.ops.aten.transpose):
        return None
    view_node = transpose_node.args[0]
    if not is_op(view_node, torch.ops.aten.view):
        return None
    raw_node = view_node.args[0]
    if not isinstance(raw_node, Node):
        return None
    return {"interleaved": raw_node}


def _match_explicit_rope_subpattern(add_node: Node) -> Optional[Dict[str, Node]]:
    """
    Given an aten.add.Tensor node that is expected to compute:
      output = (raw_input * unsqueeze(cos)) + (rotate_half(raw_input) * unsqueeze(sin))
    where rotate_half is implemented as:
      rotate_half(x) = cat([ -slice(x, second_half), slice(x, first_half) ], dim=-1)
    this function inspects the structure of add_node and returns a dictionary with:
       - "raw_input": the original q/k tensor,
       - "unsqueeze_cos": the unsqueeze node feeding the raw multiplication,
       - "unsqueeze_sin": the unsqueeze node feeding the rotated multiplication,
       - "add_node": the addition node itself.
    Returns None if the pattern does not match.
    """
    # Check that add_node is an add operation with two inputs.
    if not is_op(add_node, torch.ops.aten.add):
        return None
    if not (len(add_node.args) == 2):
        return None

    mul1, mul2 = add_node.args
    # Both inputs to the add should be multiplications.
    if not is_op(mul1, torch.ops.aten.mul):
        return None
    if not is_op(mul2, torch.ops.aten.mul):
        return None

    # One branch should be the raw branch and the other the rotated branch.
    # We decide by checking if one multiplication’s first argument is a cat (i.e. the rotate_half result).
    if is_op(mul1.args[0], torch.ops.aten.cat):
        mul_rot = mul1
        mul_raw = mul2
    elif is_op(mul2.args[0], torch.ops.aten.cat):
        mul_rot = mul2
        mul_raw = mul1
    else:
        return None

    # Verify that both multiplications have an unsqueeze as their second argument.
    unsqueeze_cos = mul_raw.args[1]
    unsqueeze_sin = mul_rot.args[1]
    if not is_op(unsqueeze_cos, torch.ops.aten.unsqueeze):
        return None
    if not is_op(unsqueeze_sin, torch.ops.aten.unsqueeze):
        return None

    # Check that the rotated branch is a cat of two tensors along -1.
    cat_node = mul_rot.args[0]
    if not is_op(cat_node, torch.ops.aten.cat):
        return None
    # Expecting two inputs in a list/tuple.
    cat_inputs = cat_node.args[0]
    if not (isinstance(cat_inputs, (list, tuple)) and len(cat_inputs) == 2):
        return None

    # One of the two inputs should be a negation of a slice, the other should be a slice.
    first_item, second_item = cat_inputs
    if not is_op(first_item, torch.ops.aten.neg):
        return None
    if not is_op(second_item, torch.ops.aten.slice):
        return None

    # The negation node should wrap a slice.
    neg_node = first_item
    if not (len(neg_node.args) >= 1 and is_op(neg_node.args[0], torch.ops.aten.slice)):
        return None

    # For simplicity, require that the two slice operations (the one inside neg and the one used directly)
    # are applied on the same original tensor. This original tensor is the one being rotated.
    slice_in_neg = neg_node.args[0]
    if slice_in_neg.args[0] != second_item.args[0]:
        return None

    # Finally, the raw branch should multiply the original tensor (i.e. q or k) by unsqueeze_cos.
    raw_input = mul_raw.args[0]
    # We also expect that the tensor being sliced (and negated) is the same as raw_input.
    if raw_input != slice_in_neg.args[0]:
        return None

    return {
        "raw_input": raw_input,
        "unsqueeze_cos": unsqueeze_cos,
        "unsqueeze_sin": unsqueeze_sin,
        "add_node": add_node,
    }


def _match_complex_rope_subpattern(type_as_node: Node) -> Optional[Dict[str, Node]]:
    """
    Given a type_as node, this function inspects the graph
    structure and returns a dictionary with:
       - "input": the original xq (or xk) tensor,
       - "inv_freq": the freqs_cis tensor (before unsqueeze),
       - "out": the type_as node corresponding to the branch output.

    Expected branch structure for each output:
        x_out = type_as( flatten( view_as_real( view_as_complex(reshape(to_dtype(x))) * unsqueeze(freqs_cis) ) ) )

    Returns None if the structure does not match.
    """
    if not is_op(type_as_node, torch.ops.aten.type_as):
        return None

    # The type_as node should have at least one argument: its first argument is the flatten op.
    if not (len(type_as_node.args) >= 1):
        return None
    flatten_node = type_as_node.args[0]
    if not is_op(flatten_node, torch.ops.aten.flatten):
        return None

    # The input of the flatten op should be a view_as_real op.
    if not (len(flatten_node.args) >= 1):
        return None
    view_as_real_node = flatten_node.args[0]
    if not is_op(view_as_real_node, torch.ops.aten.view_as_real):
        return None

    # The input of view_as_real should be a multiplication.
    if not (len(view_as_real_node.args) >= 1):
        return None
    mul_node = view_as_real_node.args[0]
    if not is_op(mul_node, torch.ops.aten.mul):
        return None
    if len(mul_node.args) != 2:
        return None

    # In the multiplication, one operand should be an unsqueeze of freqs_cis and
    #    the other operand is the output of view_as_complex.
    if is_op(mul_node.args[0], torch.ops.aten.unsqueeze):
        unsqueeze_node = mul_node.args[0]
        vc_node = mul_node.args[1]
    elif is_op(mul_node.args[1], torch.ops.aten.unsqueeze):
        unsqueeze_node = mul_node.args[1]
        vc_node = mul_node.args[0]
    else:
        return None

    if not (len(unsqueeze_node.args) >= 2):
        return None
    unsqueeze_dim = unsqueeze_node.args[1]

    inv_freq_candidate = unsqueeze_node.args[0]

    # Match the view_as_complex branch.
    if not is_op(vc_node, torch.ops.aten.view_as_complex):
        return None
    if not (len(vc_node.args) >= 1):
        return None
    reshape_node = vc_node.args[0]
    if not is_op(reshape_node, torch.ops.aten.reshape):
        return None

    # The reshape op should get its input from a to(dtype) conversion.
    if not (len(reshape_node.args) >= 1):
        return None
    to_node = reshape_node.args[0]
    if not is_op(to_node, torch.ops.aten.to):
        return None
    if not (len(to_node.args) >= 1):
        return None
    input_tensor = to_node.args[0]

    return {
        "input": input_tensor,
        "inv_freq": inv_freq_candidate,
        "out": type_as_node,
        "unsqueeze_dim": unsqueeze_dim,
    }


def _process_explicit_rope(
    graph: GraphModule.graph,
    q_match: Dict[str, Node],
    k_match: Dict[str, Node],
    start_boundary: Node,
) -> None:
    """
    Replace matched Explicit RoPE subgraph with `rope::torch_apply_rope_with_explicit_cos_sin`.
    """
    q_node = q_match["raw_input"]
    k_node = k_match["raw_input"]
    cos_unsq = q_match["unsqueeze_cos"]
    sin_unsq = q_match["unsqueeze_sin"]
    cos_node = cos_unsq.args[0]
    sin_node = sin_unsq.args[0]
    unsq_dim = cos_unsq.args[1]
    add_node = q_match["add_node"]

    # Sanity-check: ensure cos/sin nodes trace back to aten.cos/aten.sin.
    bfs(
        cos_node,
        lambda n: is_op(n, torch.ops.aten.cos),
        attr_next="all_input_nodes",
        boundary=start_boundary,
    )
    bfs(
        sin_node,
        lambda n: is_op(n, torch.ops.aten.sin),
        attr_next="all_input_nodes",
        boundary=start_boundary,
    )

    with graph.inserting_before(add_node):
        rope_node = graph.call_function(
            torch.ops.rope.torch_apply_rope_with_explicit_cos_sin,
            args=(q_node, k_node, cos_node, sin_node, unsq_dim),
        )

    with graph.inserting_after(rope_node):
        out_q = graph.call_function(operator.getitem, args=(rope_node, 0))
        out_k = graph.call_function(operator.getitem, args=(rope_node, 1))

    out_q.meta["val"] = add_node.meta.get("val", None)
    out_k.meta["val"] = k_match["add_node"].meta.get("val", None)

    q_match["add_node"].replace_all_uses_with(out_q)
    k_match["add_node"].replace_all_uses_with(out_k)


def _process_complex_rope(
    graph: GraphModule.graph,
    q_match: Dict[str, Node],
    k_match: Dict[str, Node],
) -> None:
    """
    Replace matched Complex RoPE subgraph with `rope::torch_apply_rope_with_complex_freqs`.
    """
    xq = q_match["input"]
    xk = k_match["input"]
    inv = q_match["inv_freq"]
    usdim = q_match["unsqueeze_dim"]
    out_node = q_match.get("out")

    if inv != k_match["inv_freq"]:
        ad_logger.warning(
            "Mismatch of freqs_cis (inv_freq) between branches. Fail to match complex rope pattern"
        )
        return

    with graph.inserting_before(out_node):
        rope_node = graph.call_function(
            torch.ops.rope.torch_apply_rope_with_complex_freqs,
            args=(xq, xk, inv, usdim),
        )

    with graph.inserting_after(rope_node):
        out_q = graph.call_function(operator.getitem, args=(rope_node, 0))
        out_k = graph.call_function(operator.getitem, args=(rope_node, 1))

    out_q.meta["val"] = out_node.meta.get("val", None)
    out_k.meta["val"] = k_match["out"].meta.get("val", None)

    out_node.replace_all_uses_with(out_q)
    k_match["out"].replace_all_uses_with(out_k)


def _process_input_interleave_rope(
    graph: GraphModule,
    q_match: Dict[str, Node],
    k_match: Dict[str, Node],
) -> None:
    """
    Replace a matched DS-style RoPE subgraph with a call to rope::torch_apply_rope_with_qk_interleaving.
    Cache the one-time unsqueeze of cos/sin.
    """
    q_node = q_match["raw_input"]
    k_node = k_match["raw_input"]
    cos_node = q_match["unsqueeze_cos"].args[0]
    sin_node = q_match["unsqueeze_sin"].args[0]
    # A patch for the case when q_output appears before k_input in the graph
    # Move q_output down right before its first user so that graph remains in
    # topological order after inserting the apply rope custom op
    q_match["add_node"] = _move_node_before_first_user(q_match["add_node"])

    # Infer unsqueeze_dim from layout
    unsq_dim = 1
    fake = q_node.meta.get("val", None)
    if fake is not None and len(fake.shape) == 4:
        # if shape[1] symbolic, it's [B, S, N, D] => BSND -> head dim is 2
        if isinstance(fake.shape[1], torch.SymInt):
            unsq_dim = 2
        else:
            unsq_dim = 1

    with graph.inserting_after(_get_last_node([q_node, k_node, cos_node, sin_node])):
        ds_node = graph.call_function(
            torch.ops.rope.torch_apply_rope_with_qk_interleaving,
            args=(q_node, k_node, cos_node, sin_node, unsq_dim),
        )

    with graph.inserting_after(ds_node):
        q_out = graph.call_function(operator.getitem, args=(ds_node, 0))
        k_out = graph.call_function(operator.getitem, args=(ds_node, 1))

    q_out.meta["val"] = q_match["add_node"].meta.get("val", None)
    k_out.meta["val"] = k_match["add_node"].meta.get("val", None)

    q_match["add_node"].replace_all_uses_with(q_out)
    k_match["add_node"].replace_all_uses_with(k_out)


def _move_node_before_first_user(node: Node) -> Node:
    """
    Remove `node` from the graph and re-insert a clone of it immediately
    before its earliest user. Returns the new node.

    If `node` has no users, or is already right before its first user,
    this is a no-op and returns the original node.
    """
    graph = node.graph
    ordering = list(graph.nodes)

    users = list(node.users)
    if not users:
        return node

    # locate the earliest user in the current ordering
    first_user = min(users, key=lambda u: ordering.index(u))
    if ordering.index(node) == ordering.index(first_user) - 1:
        return node

    with graph.inserting_before(first_user):
        new_node = graph.node_copy(node, lambda n: n)

    node.replace_all_uses_with(new_node)
    graph.erase_node(node)

    return new_node


def _get_last_node(nodes: Sequence[Node]) -> Node:
    """
    Given a list of FX Nodes,
    return the one that appears last in the graph's execution order.
    """
    if not nodes:
        raise ValueError("`nodes` must be a non-empty sequence of FX Node objects")

    graph = nodes[0].graph
    ordering = list(graph.nodes)

    # Sanity check that all nodes are in same graph
    valid = [n for n in nodes if n in ordering]
    if not valid:
        raise ValueError("None of the provided nodes belong to the same graph")

    last = max(valid, key=lambda n: ordering.index(n))
    return last


def _validate_rope_inputs(q_node: Node, k_node: Node) -> bool:
    """
    Validates that:
    - The last dimension (head_dim) of both q and k is a multiple of 64.
    - The dtype of q and k is half precision (bfloat16 or float16).
    - Layout should be [B,S,N,D] (dim 1 should be symbolic)
    """
    for name, node in [("q", q_node), ("k", k_node)]:
        fake_val = node.meta.get("val", None)
        if fake_val is None:
            ad_logger.warning(
                f"Meta['val'] for {name} not available; skipping RoPE transformation."
            )
            return False

        # Check dtype
        if fake_val.dtype not in (torch.float16, torch.bfloat16):
            ad_logger.warning(
                f"""{name} tensor is {fake_val.dtype},
                expected half precision (float16 or bfloat16). Skipping RoPE transformation."""
            )
            return False

        # Check head_dim
        if len(fake_val.shape) < 1:
            ad_logger.warning(f"{name} tensor has invalid shape {fake_val.shape}.")
            return False
        head_dim = fake_val.shape[-1]
        if isinstance(head_dim, int) and head_dim % 64 != 0:
            ad_logger.warning(
                f"{name} head_dim = {head_dim} is not a multiple of 64. Skipping RoPE transformation."
            )
            return False

        # Check shape
        if not isinstance(fake_val.shape[1], torch.SymInt):
            ad_logger.warning(
                f"{name} has shape {fake_val.shape} that is not supported. Only support [B, S, N, D] layout.\
                Skipping RoPE transformation."
            )
            return False

    return True


def _get_position_ids(
    graph: GraphModule,
    q_node: Node,
    batch_dim: int = 0,
    seq_dim: int = 1,
    rope_position_ids_cache: Dict[str, Node] = None,
) -> Node:
    """
    Retrieves the cached position_ids from the graph if available, or computes and caches them.
    It uses the symbolic batch and sequence sizes from q_node with the provided dimension indices.
    """
    if rope_position_ids_cache is None:
        rope_position_ids_cache = {}

    if "position_ids" in rope_position_ids_cache:
        return rope_position_ids_cache["position_ids"]

    sym_batch = graph.call_function(torch.ops.aten.sym_size.int, args=(q_node, batch_dim))
    sym_seq = graph.call_function(torch.ops.aten.sym_size.int, args=(q_node, seq_dim))
    bs_seq = graph.call_function(operator.mul, args=(sym_batch, sym_seq))

    # Retrieve device information, ensuring it is a torch.device.
    device = q_node.meta.get("device", "cpu")
    if isinstance(device, str):
        device = torch.device(device)

    position_ids = graph.call_function(
        torch.ops.aten.arange,
        args=(bs_seq,),
        kwargs={"dtype": torch.float32, "device": device, "pin_memory": False},
    )
    rope_position_ids_cache["position_ids"] = position_ids
    return position_ids<|MERGE_RESOLUTION|>--- conflicted
+++ resolved
@@ -50,16 +50,11 @@
 from typing import Any, DefaultDict, Dict, List, Optional, Sequence
 
 import torch
-from torch._inductor.pattern_matcher import PatternMatcherPass
 from torch.fx import GraphModule, Node
 
 from ...utils.logger import ad_logger
 from ...utils.node_utils import bfs, extract_output_tuple, identify_regions_between_residuals, is_op
-<<<<<<< HEAD
-from ...utils.pattern_matcher_utils import register_pattern
-=======
 from ...utils.pattern_matcher import Match, PatternMatcherPass, register_pattern
->>>>>>> c5494b4f
 from .._graph import canonicalize_graph
 
 
@@ -69,11 +64,7 @@
     return torch.cat((-x2, x1), dim=-1)
 
 
-<<<<<<< HEAD
-def _rope_pattern(q, k, cos, sin, unsqueeze_dim=1):
-=======
 def _explicit_rope_pattern(q, k, cos, sin, unsqueeze_dim=1):
->>>>>>> c5494b4f
     cos = cos.unsqueeze(unsqueeze_dim)
     sin = sin.unsqueeze(unsqueeze_dim)
     q_embed = (q * cos) + (_rotate_half(q) * sin)
@@ -81,13 +72,6 @@
     return q_embed, k_embed
 
 
-<<<<<<< HEAD
-def _rope_repl(q, k, cos, sin, unsqueeze_dim):
-    return torch.ops.rope.torch_apply_rope_with_explicit_cos_sin(q, k, cos, sin, unsqueeze_dim)
-
-
-def match_explicit_rope_with_pm(gm: GraphModule) -> GraphModule:
-=======
 def _explicit_rope_repl(q, k, cos, sin, unsqueeze_dim):
     return torch.ops.rope.torch_apply_rope_with_explicit_cos_sin.default(
         q, k, cos, sin, unsqueeze_dim
@@ -135,7 +119,6 @@
 
 
 def match_rope_pattern(gm: GraphModule) -> GraphModule:
->>>>>>> c5494b4f
     graph = gm.graph
     patterns = PatternMatcherPass()
 
@@ -146,26 +129,6 @@
     hidden_size = 512
     head_dim = hidden_size // num_heads
 
-<<<<<<< HEAD
-    dummy = [
-        torch.randn(batch_size, num_heads, seq_len, head_dim, device="cuda", dtype=torch.float16),
-        torch.randn(batch_size, num_heads, seq_len, head_dim, device="cuda", dtype=torch.float16),
-        torch.randn(batch_size, seq_len, head_dim, device="cuda", dtype=torch.float16),
-        torch.randn(batch_size, seq_len, head_dim, device="cuda", dtype=torch.float16),
-    ]
-    register_pattern(
-        search_fn=_rope_pattern,
-        replace_fn=_rope_repl,
-        patterns=patterns,
-        dummy_args=dummy,
-        op_ignore_types={torch.ops.aten.slice.Tensor: (int,)},
-        scalar_workaround={"unsqueeze_dim": 1},
-    )
-
-    patterns.apply(graph)
-    gm = canonicalize_graph(gm)
-    return gm
-=======
     dummy_explicit = [
         torch.randn(batch_size, num_heads, seq_len, head_dim, device="meta", dtype=torch.float16),
         torch.randn(batch_size, num_heads, seq_len, head_dim, device="meta", dtype=torch.float16),
@@ -212,7 +175,6 @@
     num_matches = patterns.apply(graph)
     gm = canonicalize_graph(gm)
     return gm, num_matches
->>>>>>> c5494b4f
 
 
 def match_explicit_rope(gm: GraphModule) -> GraphModule:
@@ -334,7 +296,6 @@
     if expected_layout.lower() not in supported:
         ad_logger.warning(
             f"Unsupported RoPE layout '{expected_layout}'; expected '{supported}'. Skipping RoPE layout matching."
-<<<<<<< HEAD
         )
         return gm
 
@@ -390,63 +351,6 @@
         ad_logger.debug(
             f"Inferred RoPE input layout: '{current_layout}']Mapping layout to '{expected_layout}']"
         )
-=======
-        )
-        return gm
-
-    ad_logger.info(f"Match RoPE layout to {expected_layout}")
-
-    graph = gm.graph
-    rope_ops = {
-        torch.ops.rope.torch_apply_rope_with_explicit_cos_sin,
-        torch.ops.rope.torch_apply_rope_with_qk_interleaving,
-        torch.ops.rope.torch_apply_rope_with_complex_freqs,
-    }
-
-    need_transpose = False
-    need_canonicalize_graph = False
-    for node in graph.nodes:
-        if not is_op(node, rope_ops):
-            continue
-
-        rope_op = next(op for op in rope_ops if is_op(node, op))
-        if is_op(node, torch.ops.rope.torch_apply_rope_with_complex_freqs):
-            q_node, k_node, freqs_node, *rest = node.args
-            unsq = rest[0] if rest else _get_default_unsqueeze_dim(rope_op)
-        else:
-            q_node, k_node, cos_node, sin_node, *rest = node.args
-            unsq = rest[0] if rest else _get_default_unsqueeze_dim(rope_op)
-
-        if unsq == 2:
-            current_layout = "bsnd"
-        elif unsq == 1:
-            current_layout = "bnsd"
-        else:
-            ad_logger.warning(
-                "Unsqueeze_dim is not one of [1, 2]. "
-                "Unable to infer layout of q node. Skip layout matching"
-            )
-            continue
-
-        need_transpose = expected_layout.lower() != current_layout
-
-        if not need_transpose:
-            continue
-
-        need_canonicalize_graph = True
-        # retrieve q and k output node from node
-        q_rope_old, k_rope_old = extract_output_tuple(node, 2)
-        if q_rope_old is None or k_rope_old is None:
-            ad_logger.warning(
-                f"Failed to extract all two outputs from the explicit op, \
-                    get {q_rope_old}, {k_rope_old}, fail to match rope layout with {node} with"
-            )
-            continue
-
-        ad_logger.debug(
-            f"Inferred RoPE input layout: '{current_layout}']Mapping layout to '{expected_layout}']"
-        )
->>>>>>> c5494b4f
         with graph.inserting_before(node):
             q_for_op = graph.call_function(torch.ops.aten.transpose, args=(q_node, 1, 2))
             k_for_op = graph.call_function(torch.ops.aten.transpose, args=(k_node, 1, 2))
