import json
from pathlib import Path
from typing import Any, Dict, List, Literal, Optional, Union

import torch
from pydantic import BaseModel, Field, ValidationInfo, field_validator, model_validator

from ...llmapi.llm_args import BaseLlmArgs, BuildConfig, _ParallelConfig
from ...llmapi.utils import get_type_repr
from .models import ModelFactory, ModelFactoryRegistry

PathLike = Union[str, Path]


def _try_decode_dict_with_str_values(value: Dict[str, Any]) -> Dict[str, Any]:
    """Try to parse string values as JSON to convert to native types if possible."""
    for k, v in value.items():
        if isinstance(v, str):
            try:
                value[k] = json.loads(v)
            except json.JSONDecodeError:
                pass
    return value


class AutoDeployConfig(BaseModel):
    """An argument class stripped down to AutoDeploy-specific configurations.

    This class be used as a drop-in replacement to simplify configuring the AutoDeploy backend and
    should be used in place of LlmArgs unless more advanced features are needed.

    It is compatible with AutoDeploy's LLM API (``tensorrt_llm._torch.auto_deploy.llm.LLM``) and
    exposes the full set of parameters used in AutoDeploy's ``InferenceOptimizer``.
    """

    ### MODEL AND TOKENIZER FACTORY ################################################################
    model: PathLike = Field(
        description="The path to the model checkpoint or the model name from the Hugging Face Hub."
    )

    model_factory: Literal["AutoModelForCausalLM", "AutoModelForImageTextToText"] = Field(
        default="AutoModelForCausalLM",
        description="The model factory to use for loading the model.",
    )

    model_kwargs: Dict[str, Any] = Field(
        default_factory=dict,
        description="Extra kwargs for the model config class to customize the model config. "
        "These arguments take precedence over default values or config values in the model config "
        "file. Arguments are resolved in order: 1) Default values in model config class, 2) Values "
        "in model config file, 3) Values in model_kwargs. Note: if a kwarg doesn't exist in the "
        "model config class, it will be ignored.",
    )

    skip_loading_weights: bool = Field(
        default=False,
        description="Whether to skip loading model weights during initialization. "
        "If True, only the model architecture is loaded.",
    )

    checkpoint_device: Optional[str] = Field(
        default=None,
        description="Device on which to load the model checkpoint. "
        "Defaults to the same device as the rest of the pipeline.",
    )

    tokenizer: Optional[PathLike] = Field(
        description="The tokenizer",
        default=None,
        repr=False,
    )

    tokenizer_kwargs: Dict[str, Any] = Field(
        default_factory=dict,
        description="Extra kwargs for the tokenizer class to customize the tokenizer. Same as "
        "model_kwargs. For example, the default HF Llama tokenizer can be initialized with the "
        "arguments specified here: "
        "https://github.com/huggingface/transformers/blob/main/src/transformers/models/llama/tokenization_llama_fast.py#L127.",
    )

    skip_tokenizer_init: bool = Field(
        default=False, description="Whether to skip the tokenizer initialization."
    )

    ### RUNTIME FEATURES ###########################################################################
    disable_overlap_scheduler: bool = Field(
        default=True,
        description="Disable the overlap scheduler. This is a temporary field until the overlap "
        "scheduler is supported (https://github.com/NVIDIA/TensorRT-LLM/issues/4364).",
        frozen=True,
        repr=False,
    )

    mixed_sampler: bool = Field(
        default=False,
        description="If true, will iterate over sampling_params of each request and use the corresponding "
        "sampling strategy, e.g. top-k, top-p, etc.",
    )

    world_size: int = Field(
        default=1,
        ge=0,
        description="Choose from number of GPUs for Auto Sharding. A world size of 0 indicates that"
        " no processes are spawned and the model is run on a single GPU (only for ``demollm``).",
    )

    runtime: Literal["demollm", "trtllm"] = Field(default="trtllm")

    device: str = Field(default="cuda", description="The device to use for the model.", frozen=True)

    kv_cache_dtype: str = Field(
        default="auto",
        description="Data type for KV cache. This is a temporary field until kv_cache_dtype is "
        "supported in AutoDeploy.",
    )

    # INFERENCE OPTIMIZER CONFIG ###################################################################
    attn_backend: Literal["flashinfer", "triton", "torch"] = Field(
        default="flashinfer", description="Attention backend to use."
    )

    mla_backend: Literal["MultiHeadLatentAttention"] = Field(
        default="MultiHeadLatentAttention",
        description="The Multi-Head Latent Attention backend to use.",
    )

    free_mem_ratio: float = Field(
        default=0.0,
        ge=0.0,
        le=1.0,
        description="The fraction of available memory to allocate for cache.",
    )

    simple_shard_only: bool = Field(
        default=False,
        description="If True, force simple sharding (all_gather) in tensor parallelism. "
        "If False, auto-detect and use column+row (all_reduce) sharding when possible.",
    )

    compile_backend: Literal["torch-simple", "torch-compile", "torch-cudagraph", "torch-opt"] = (
        Field(
            default="torch-compile",
            description="The backend to use for compiling the model.",
        )
    )

    cuda_graph_batch_sizes: Optional[List[int]] = Field(
        default=None, description="List of batch sizes to create CUDA graphs for."
    )

    visualize: bool = Field(default=False, description="Whether to visualize the model graph.")

    ### SEQUENCE INTERFACE CONFIG ##################################################################
    max_input_len: int = Field(default=1024, description="The maximum input length.")
    max_num_tokens: Optional[int] = Field(default=None, description="The maximum number of tokens.")
    max_seq_len: int = Field(default=512, ge=1, description="The maximum sequence length.")
    max_batch_size: int = Field(default=8, ge=1, description="The maximum batch size.")
    attn_page_size: int = Field(
        default=64,
        ge=1,
        description="Page size for attention (tokens_per_block). For triton and torch "
        "backends, this should equal max_seq_len. Temporary field until tokens_per_block gets "
        "properly passed through.",
    )

    ### VALIDATION #################################################################################
    @field_validator("model_kwargs", "tokenizer_kwargs", mode="after")
    @classmethod
    def validate_model_kwargs(cls, value: Dict[str, Any]) -> Dict[str, Any]:
        """Try to parse string values as JSON to convert to native types if possible."""
        return _try_decode_dict_with_str_values(value)

    @model_validator(mode="after")
    def update_attn_page_size(self):
        # NOTE force attn_page_size to equal max_seq_len for triton backend
        if self.attn_backend == "triton":
            self.attn_page_size = self.max_seq_len
        return self

    ### UTILITY METHODS ############################################################################
    def create_factory(self) -> ModelFactory:
        """Create a model factory from the arguments."""

        return ModelFactoryRegistry.get(self.model_factory)(
            model=self.model,
            model_kwargs=self.model_kwargs,
            tokenizer=self.tokenizer,
            tokenizer_kwargs=self.tokenizer_kwargs,
            skip_loading_weights=self.skip_loading_weights,
            max_seq_len=self.max_seq_len,
        )

    def to_dict(self) -> Dict[str, Any]:
        """Convert the arguments to a dictionary."""
        return self.model_dump()

    def to_llm_args(self) -> "LlmArgs":
        """Convert the arguments to a LlmArgs instance that is used for the LLM API."""
        return LlmArgs(**self.to_dict())


class LlmArgs(AutoDeployConfig, BaseLlmArgs):
    """LlmArgs config class for providing full expert configurability of the AutoDeploy backend.

    Specifically, this class extends AutoDeployConfig with all the fields from BaseLlmArgs for
    providing configurability beyond what is provided by AutoDeployConfig.

    Just like AutoDeployConfig, this class is compatible with AutoDeploy's LLM API
    (``tensorrt_llm._torch.auto_deploy.llm.LLM``) but provides greater configurability.

    NOTE: this class should only be used directly for advanced use cases. For most use cases,
    AutoDeployConfig should be used instead.

    NOTE: this class may expose redundant fields from BaseLlmArgs or fields that are ignored or
    have overlapping functionality with AutoDeployConfig. Please be careful when using this class.
    """

    build_config: Optional[object] = Field(
        default_factory=lambda: BuildConfig(),
        description="!!! DO NOT USE !!! Internal only; needed for BaseLlmArgs compatibility.",
        exclude_from_json=True,
        frozen=True,
        json_schema_extra={"type": f"Optional[{get_type_repr(BuildConfig)}]"},
        repr=False,
    )
    backend: Literal["_autodeploy"] = Field(
        default="_autodeploy",
        description="The backend to use for this LLM instance.",
        frozen=True,
    )
    gpus_per_node: int = Field(
        default=torch.cuda.device_count(),
        description="The number of GPUs per node.",
        frozen=True,
    )
    garbage_collection_gen0_threshold: int = Field(default=20000, description="See TorchLlmArgs.")

    ### VALIDATION #################################################################################
    @field_validator("build_config", mode="before")
    @classmethod
    def ensure_no_build_config(cls, value: Any) -> Any:
        raise ValueError("build_config is not in use by AutoDeploy's LlmArgs")

    @field_validator(
        "tensor_parallel_size",
        "pipeline_parallel_size",
        "context_parallel_size",
        "moe_cluster_parallel_size",
        "moe_tensor_parallel_size",
        "moe_expert_parallel_size",
        "enable_attention_dp",
        "cp_config",
        mode="before",
    )
    @classmethod
    def ensure_no_custom_parallel_config(cls, value: Any, info: ValidationInfo) -> Any:
        field_name = info.field_name
        assert field_name is not None, "field_name should be set for validated field."
        if value != cls.model_fields[field_name].get_default(call_default_factory=True):
            raise ValueError(
                "AutoDeploy only supports parallelization via the `world_size` argument."
            )
        return value

    @model_validator(mode="after")
    def validate_parallel_config(self):
        """Setup parallel config according to world_size.

        NOTE: AutoDeploy does *not* use parallel_config directly. It simply uses world_size and
        rank to automatically shard the model. This is just to ensure that other objects in the
        runtime that may read parallel_config can do so.
        """
        self._parallel_config = _ParallelConfig(
            auto_parallel=True, gpus_per_node=self.gpus_per_node
        )
        self._parallel_config.world_size = self.world_size
        return self

    @model_validator(mode="after")
    def validate_and_init_tokenizer(self):
        """Skip tokenizer initialization in config. We do this in the AutoDeploy LLM class."""
        return self

<<<<<<< HEAD
    @model_validator(mode="after")
    def update_attn_page_size(self):
        # NOTE force attn_page_size to equal max_seq_len for triton and torch backends
        if self.attn_backend in ["triton", "torch"]:
            self.attn_page_size = self.max_seq_len
        return self

=======
>>>>>>> 2ac5940d
    ### UTILITY METHODS ############################################################################
    # TODO: Remove this after the PyTorch backend is fully migrated to LlmArgs from ExecutorConfig
    def get_pytorch_backend_config(self) -> "LlmArgs":
        """Return the LlmArgs (self) object."""
        # TODO: can we just pass through self directly??
        return type(self)(**self.to_dict())

    def to_dict(self) -> Dict:
        """Convert model to a dictionary such that cls(**self.to_dict()) == self."""
        self_dict = dict(self)
        self_dict.pop("build_config")
        self_dict.pop("mpi_session")
        return self_dict<|MERGE_RESOLUTION|>--- conflicted
+++ resolved
@@ -173,7 +173,7 @@
     @model_validator(mode="after")
     def update_attn_page_size(self):
         # NOTE force attn_page_size to equal max_seq_len for triton backend
-        if self.attn_backend == "triton":
+        if self.attn_backend == "triton" or self.attn_backend == "torch":
             self.attn_page_size = self.max_seq_len
         return self
 
@@ -281,16 +281,6 @@
         """Skip tokenizer initialization in config. We do this in the AutoDeploy LLM class."""
         return self
 
-<<<<<<< HEAD
-    @model_validator(mode="after")
-    def update_attn_page_size(self):
-        # NOTE force attn_page_size to equal max_seq_len for triton and torch backends
-        if self.attn_backend in ["triton", "torch"]:
-            self.attn_page_size = self.max_seq_len
-        return self
-
-=======
->>>>>>> 2ac5940d
     ### UTILITY METHODS ############################################################################
     # TODO: Remove this after the PyTorch backend is fully migrated to LlmArgs from ExecutorConfig
     def get_pytorch_backend_config(self) -> "LlmArgs":
