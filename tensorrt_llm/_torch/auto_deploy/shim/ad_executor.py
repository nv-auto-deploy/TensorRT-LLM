--- conflicted
+++ resolved
@@ -449,10 +449,8 @@
             num_tokens_seen = _compute_num_tokens_seen(request)
             input_ids_for_request, gather_indices_to_append = _build_input_ids(request)
 
-<<<<<<< HEAD
             # return all logits
             logits_gather_mask.append(True)
-=======
             input_ids.append(input_ids_for_request)
             input_pos.append(num_tokens_seen)
             flat_gather_indices.extend(gather_indices_to_append)
@@ -461,7 +459,6 @@
             request.py_batch_idx = request.seq_slot
             slot_idx.append(request.seq_slot)
             last_logit_only.append(False)
->>>>>>> cee7071e
 
             # get cache indices
             cache_indices = kv_cache_manager.get_cache_indices(request)
