--- conflicted
+++ resolved
@@ -122,11 +122,7 @@
         get_inference_model: GetInferenceModel,
         seq_info: SequenceInfo,
         device: DeviceLikeType,
-<<<<<<< HEAD
-        max_beam_width: Optional[int] = 1,
-=======
         max_beam_width: int = 1,
->>>>>>> e84b3192
     ) -> None:
         """Initialize the engine with model and sequence information."""
         # NOTE (lucaslie): create a fake Namespace to satisfy PyExecutor requirements...
@@ -160,11 +156,7 @@
         scheduled_requests: ScheduledRequests,
         resource_manager: ResourceManager,
         new_tokens: Optional[torch.Tensor] = None,
-<<<<<<< HEAD
-    ) -> bool:
-=======
     ) -> List[bool]:
->>>>>>> e84b3192
         """Prepare inputs for AD Model from scheduled requests."""
         # cache manager
         kv_cache_manager = resource_manager.get_resource_manager(
@@ -199,19 +191,11 @@
         # TODO: we should also handle extend requests (for speculative decoding) here
         for request in gen_requests:
             # new_tokens are provided when the overlap scheduler is enabled.
-<<<<<<< HEAD
-            if new_tokens is None or request.is_dummy or request.py_batch_idx is None:
-                input_ids.append([request.get_token(0, request.get_num_tokens(0) - 1)])
-                input_pos.append(request.max_beam_num_tokens - 1)
-            else:
-                previous_batch_indices.append(request.py_batch_idx)
-=======
             if new_tokens_list is None or request.is_dummy or request.py_batch_idx is None:
                 input_ids.append([request.get_token(0, request.get_num_tokens(0) - 1)])
                 input_pos.append(request.max_beam_num_tokens - 1)
             else:
                 input_ids.append([new_tokens_list[request.py_batch_idx]])
->>>>>>> e84b3192
                 input_pos.append(request.max_beam_num_tokens)
 
             request.py_batch_idx = request.seq_slot
