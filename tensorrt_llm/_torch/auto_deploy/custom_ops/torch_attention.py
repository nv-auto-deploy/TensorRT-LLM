"""Torch reference implementations for attention."""

import math
from typing import Optional

import torch
import torch.nn as nn
import torch.nn.functional as F

# TODO (chenghao): Remove related kernels once we have a backend-specific implementation for attention.


@torch.library.custom_op("auto_deploy::torch_attention_repeat_kv", mutates_args=())
def repeat_kv(hidden_states: torch.Tensor, n_rep: int) -> torch.Tensor:
    """
    This is the equivalent of torch.repeat_interleave(x, dim=1, repeats=n_rep). The hidden states go from (batch,
    num_key_value_heads, seqlen, head_dim) to (batch, num_attention_heads, seqlen, head_dim)
    """
    batch, num_key_value_heads, slen, head_dim = hidden_states.shape
    if n_rep == 1:
        return hidden_states.clone()  # Ensure we don't return an alias
    hidden_states = hidden_states[:, :, None, :, :].expand(
        batch, num_key_value_heads, n_rep, slen, head_dim
    )
    # Return a contiguous clone to avoid aliasing issues
    return hidden_states.reshape(batch, num_key_value_heads * n_rep, slen, head_dim).contiguous()


@repeat_kv.register_fake
def repeat_kv_fake(hidden_states: torch.Tensor, n_rep: int) -> torch.Tensor:
    batch, num_key_value_heads, slen, head_dim = hidden_states.shape
    replicated_shape = (batch, num_key_value_heads * n_rep, slen, head_dim)
    return torch.empty(replicated_shape, device=hidden_states.device, dtype=hidden_states.dtype)


@torch.library.custom_op("auto_deploy::torch_attention_sdpa", mutates_args=())
def scaled_dot_product_attention(
    query: torch.Tensor,
    key: torch.Tensor,
    value: torch.Tensor,
    attn_mask: Optional[torch.Tensor] = None,
    dropout_p: float = 0.0,
    is_causal: bool = False,
    scale: Optional[float] = None,
) -> torch.Tensor:
    """A carbon copy of torch.nn.functional.scaled_dot_product_attention as custom op.

    Using this custom op instead of using the functional directly ensures consistent representation
    of the vanilla sdpa in a graph.
    """

    return F.scaled_dot_product_attention(
        query.contiguous(),
        key.contiguous(),
        value.contiguous(),
        attn_mask=attn_mask,
        dropout_p=dropout_p,
        is_causal=is_causal,
        scale=scale,
    )


@scaled_dot_product_attention.register_fake
def scaled_dot_product_attention_fake(
    query, key, value, attn_mask=None, dropout_p=0.0, is_causal=False, scale=None
):
    """Fake implementation of scaled_dot_product_attention."""
    return query.new_empty(*query.shape[:-1], value.shape[-1]).contiguous()


@torch.library.custom_op("auto_deploy::torch_attention_grouped_sdpa", mutates_args=())
def grouped_sdpa(
    query: torch.Tensor,
    key: torch.Tensor,
    value: torch.Tensor,
    attn_mask: Optional[torch.Tensor] = None,
    dropout_p: float = 0.0,
    is_causal: bool = False,
    scale: Optional[float] = None,
) -> torch.Tensor:
    """SDPA attention that can handle GQA."""

    return F.scaled_dot_product_attention(
        query.contiguous(),
        key.contiguous(),
        value.contiguous(),
        attn_mask=attn_mask,
        dropout_p=dropout_p,
        is_causal=is_causal,
        scale=scale,
        enable_gqa=True,
    )


@grouped_sdpa.register_fake
def grouped_sdpa_fake(
    query,
    key,
    value,
    attn_mask=None,
    dropout_p=0.0,
    is_causal=False,
    scale=None,
):
    """Fake implementation of grouped SDPA."""
    return query.new_empty(*query.shape[:-1], value.shape[-1]).contiguous()


@torch.library.custom_op("auto_deploy::torch_attention_bsnd_grouped_sdpa", mutates_args=())
def bsnd_grouped_sdpa(
    query: torch.Tensor,  # layout: [b, n, s_q, d]
    key: torch.Tensor,  # layout: [b, n, s_k, d]
    value: torch.Tensor,  # layout: [b, n, s_k, d]
    attn_mask: Optional[torch.Tensor] = None,  # layout: [b, n, s_q, s_k]
    dropout_p: float = 0.0,
    is_causal: bool = False,
    scale: Optional[float] = None,
    sinks: Optional[torch.Tensor] = None,
    sliding_window: Optional[int] = None,
<<<<<<< HEAD
=======
    logit_cap: Optional[float] = None,
>>>>>>> 59da6be9
) -> torch.Tensor:
    """Attention that assumes the input layout is bsnd.

    Note that attn_mask layout is still assumed to be [b, n, s_q, s_k] and is consistent with the
    original sdpa op!
    """
    # let's transpose to bnsd so we can use the grouped sdpa
    query = query.transpose(1, 2).contiguous()
    key = key.transpose(1, 2).contiguous()
    value = value.transpose(1, 2).contiguous()

    out = grouped_sdpa(query, key, value, attn_mask, dropout_p, is_causal, scale)

    # let's transpose back to bnsd
    return out.transpose(1, 2).contiguous()


@bsnd_grouped_sdpa.register_fake
def bsnd_grouped_sdpa_fake(
    query,
    key,
    value,
    attn_mask=None,
    dropout_p=0.0,
    is_causal=False,
    scale=None,
    sinks=None,
    sliding_window=None,
<<<<<<< HEAD
=======
    logit_cap=None,
>>>>>>> 59da6be9
):
    """Fake implementation of bnsd grouped SDPA."""
    return query.new_empty(*query.shape[:-1], value.shape[-1]).contiguous()


def update_kv_cache(
    key_states: torch.Tensor,
    value_states: torch.Tensor,
    k_cache: torch.Tensor,
    v_cache: torch.Tensor,
    seq_len: torch.Tensor,  # metadata
    input_pos: torch.Tensor,  # metadata
    cache_loc: torch.Tensor,
    seq_start: torch.Tensor,
) -> torch.Tensor:
    """
    Reference implementation for update kv cache function. Assumes KV cache layout to be [B,S,N,D].
    This function can be used to build reference attention implementations that use KV cache.
    """

    for idx in range(seq_len.shape[0]):
        k_cache[cache_loc[idx], input_pos[idx] : input_pos[idx] + seq_len[idx], :, :] = key_states[
            seq_start[idx] : seq_start[idx] + seq_len[idx], ...
        ]
        v_cache[cache_loc[idx], input_pos[idx] : input_pos[idx] + seq_len[idx], :, :] = (
            value_states[seq_start[idx] : seq_start[idx] + seq_len[idx], ...]
        )


@torch.library.custom_op("auto_deploy::torch_attention_fused_mla_ref", mutates_args=())
def fused_mla_ref(
    q_nope: torch.Tensor,
    q_pe: torch.Tensor,
    kv: torch.Tensor,
    k_pe: torch.Tensor,
    seq_len: torch.Tensor,  # metadata
    input_pos: torch.Tensor,  # metadata
    cache_loc: torch.Tensor,
    seq_start: torch.Tensor,
    k_cache: torch.Tensor,  # caches
    v_cache: torch.Tensor,  # caches
    freqs_cis: torch.Tensor,
    softmax_scale: Optional[float] = None,
) -> torch.Tensor:
    """
    Reference implementation for Fused MLA with KV cache support.
    This implementation flattens the inputs and can be used as a reference to debug the triton kernels.
    """
    # Compute parameters
    bs, num_heads, q_len, qk_nope_head_dim = q_nope.shape
    qk_rope_head_dim = q_pe.shape[-1]
    v_head_dim = kv.shape[-1] - qk_nope_head_dim
    q_head_dim = qk_nope_head_dim + qk_rope_head_dim

    # Flatten inputs
    bs_view = (bs * q_len,)

    k_nope, value_states = torch.split(kv, [qk_nope_head_dim, v_head_dim], dim=-1)

    q_nope = q_nope.transpose(1, 2).view(*bs_view, num_heads, qk_nope_head_dim).contiguous()
    q_pe = q_pe.transpose(1, 2).clone().view(*bs_view, num_heads, qk_rope_head_dim).contiguous()
    k_nope = k_nope.clone().transpose(1, 2).view(*bs_view, num_heads, qk_nope_head_dim).contiguous()
    k_pe = k_pe.clone().transpose(1, 2).view(*bs_view, -1, qk_rope_head_dim).contiguous()
    value_states = value_states.transpose(1, 2).view(*bs_view, -1, v_head_dim).contiguous()

    if freqs_cis is not None:
        cos_base = freqs_cis[0, ...]
        sin_base = freqs_cis[1, ...]
        for i in range(seq_len.shape[0]):
            start = seq_start[i]
            length = seq_len[i]
            if q_len == 1:
                idx = (input_pos[i] + length - 1).item()
                pos_ids = torch.tensor(idx, device=cos_base.device)
            else:
                pos_ids = torch.arange(input_pos[i], input_pos[i] + length, device=cos_base.device)

            cos = cos_base[pos_ids]  # [..., 1, head_dim]
            sin = sin_base[pos_ids]
            q_slice = q_pe[start : start + length]
            k_slice = k_pe[start : start + length]

            q_rot, k_rot = torch.ops.auto_deploy.torch_rope_with_qk_interleaving(
                q_slice,
                k_slice,
                cos,
                sin,
                -2,
            )

            q_pe[start : start + length] = q_rot
            k_pe[start : start + length] = k_rot

    query_states = k_pe.new_empty(*bs_view, num_heads, q_head_dim)  # [b*s,n,d]
    query_states[..., :qk_nope_head_dim] = q_nope
    query_states[..., qk_nope_head_dim:] = q_pe

    key_states = k_pe.new_empty(*bs_view, num_heads, q_head_dim)
    key_states[..., :qk_nope_head_dim] = k_nope
    key_states[..., qk_nope_head_dim:] = k_pe

    # Update KV cache
    update_kv_cache(
        key_states, value_states, k_cache, v_cache, seq_len, input_pos, cache_loc, seq_start
    )

    # Compute attention
    attn_outputs = []
    for idx in range(seq_len.shape[0]):
        # Get inputs from KV cache
        k = k_cache[cache_loc[idx], : input_pos[idx] + seq_len[idx], :, :]  # [kv_seq_len, n, d]
        v = v_cache[cache_loc[idx], : input_pos[idx] + seq_len[idx], :, :]  # [kv_seq_len, n, d]
        # Generate attention mask
        if q_len == 1:
            # Generate phase - single token attention mask
            attn_mask = torch.zeros(
                1, input_pos[idx] + 1, device=query_states.device, dtype=query_states.dtype
            )
        else:
            # Context phase - causal attention mask
            temp_mask = torch.ones(
                seq_len[idx],
                input_pos[idx] + seq_len[idx],
                dtype=torch.bool,
                device=query_states.device,
            ).tril(diagonal=0)
            attn_bias = torch.zeros(
                seq_len[idx],
                input_pos[idx] + seq_len[idx],
                device=query_states.device,
                dtype=query_states.dtype,
            )
            attn_mask = attn_bias.masked_fill_(temp_mask.logical_not(), float("-inf")).to(
                query_states.device
            )

        # Compute attention weights
        attn_weights = (
            torch.matmul(
                query_states[seq_start[idx] : seq_start[idx] + seq_len[idx], :, :].transpose(0, 1),
                k.transpose(0, 1).transpose(1, 2),
            )
            * 1
            / math.sqrt(query_states.size(-1))
        )
        attn_weights = attn_weights + attn_mask
        # upcast attention to fp32
        attn_weights = torch.nn.functional.softmax(attn_weights, dim=-1, dtype=torch.float32).to(
            query_states.dtype
        )
        attn_weights = torch.nn.functional.dropout(attn_weights, p=0.0, training=False)
        attn_output = torch.matmul(attn_weights, v.transpose(0, 1))
        attn_outputs.append(attn_output)

    if q_len == 1:
        attn_output = torch.stack(attn_outputs)
    else:
        attn_output = torch.cat(attn_outputs, dim=-2).unsqueeze(0)

    return attn_output


@fused_mla_ref.register_fake
def fused_mla_ref_fake(
    q_nope: torch.Tensor,
    q_pe: torch.Tensor,
    kv: torch.Tensor,
    k_pe: torch.Tensor,
    seq_len: torch.Tensor,  # metadata
    input_pos: torch.Tensor,  # metadata
    cache_loc: torch.Tensor,
    seq_start: torch.Tensor,
    k_cache: torch.Tensor,  # caches
    v_cache: torch.Tensor,  # caches
    freqs_cis: torch.Tensor,
    softmax_scale: Optional[float] = None,
):
    """Fake Fused MLA+Rope with KV cache support."""
    v_head_dim = kv.shape[-1] - q_nope.shape[-1]
    return torch.empty_like(kv[..., -v_head_dim:])


@torch.library.custom_op("auto_deploy::torch_attention_deepseek_fused_mla", mutates_args=())
def fused_mla(
    q_nope: torch.Tensor,
    q_pe: torch.Tensor,
    kv: torch.Tensor,
    k_pe: torch.Tensor,
    cos: torch.Tensor,
    sin: torch.Tensor,
    position_ids: torch.Tensor,
    attention_mask: torch.Tensor,
    softmax_scale: float,
) -> torch.Tensor:
    """MultiHeadLatentAttention as implemented in DeepSeekV3Attention. This does not capture KV cache use/update."""
    # Did not implement KV cache logic, since we would be writing our own custom op and inserting KV caches later
    # Compute parameters
    bs, num_heads, q_len, qk_nope_head_dim = q_nope.shape
    qk_rope_head_dim = q_pe.shape[-1]
    v_head_dim = kv.shape[-1] - qk_nope_head_dim
    q_head_dim = qk_nope_head_dim + qk_rope_head_dim

    k_nope, value_states = torch.split(kv, [qk_nope_head_dim, v_head_dim], dim=-1)
    kv_seq_len = value_states.shape[-2]

    cos = cos[position_ids]
    sin = sin[position_ids]
    q_pe, k_pe = torch.ops.auto_deploy.torch_rope_with_qk_interleaving(q_pe, k_pe, cos, sin)

    query_states = k_pe.new_empty(bs, num_heads, q_len, q_head_dim)
    query_states[:, :, :, :qk_nope_head_dim] = q_nope
    query_states[:, :, :, qk_nope_head_dim:] = q_pe

    key_states = k_pe.new_empty(bs, num_heads, q_len, q_head_dim)
    key_states[:, :, :, :qk_nope_head_dim] = k_nope
    key_states[:, :, :, qk_nope_head_dim:] = k_pe

    # Use old logic
    attn_weights = torch.matmul(query_states, key_states.transpose(2, 3)) * softmax_scale

    if attn_weights.size() != (bs, num_heads, q_len, kv_seq_len):
        raise ValueError(
            f"Attention weights should be of size {(bs, num_heads, q_len, kv_seq_len)}, but is"
            f" {attn_weights.size()}"
        )
    assert attention_mask is not None
    if attention_mask is not None:
        if attention_mask.size() != (bs, 1, q_len, kv_seq_len):
            raise ValueError(
                f"Attention mask should be of size {(bs, 1, q_len, kv_seq_len)}, but is {attention_mask.size()}"
            )
        attn_weights = attn_weights + attention_mask

    # upcast attention to fp32
    attn_weights = nn.functional.softmax(attn_weights, dim=-1, dtype=torch.float32).to(
        query_states.dtype
    )
    attn_weights = nn.functional.dropout(attn_weights, p=0.0, training=False)
    attn_output = torch.matmul(attn_weights, value_states)

    if attn_output.size() != (bs, num_heads, q_len, v_head_dim):
        raise ValueError(
            f"`attn_output` should be of size {(bs, num_heads, q_len, v_head_dim)}, but is"
            f" {attn_output.size()}"
        )

    # We do not return attn_weights along with attn_output
    return attn_output


@fused_mla.register_fake
def fused_mla(
    q_nope: torch.Tensor,
    q_pe: torch.Tensor,
    kv: torch.Tensor,
    k_pe: torch.Tensor,
    cos: torch.Tensor,
    sin: torch.Tensor,
    position_ids: torch.Tensor,
    attention_mask: torch.Tensor,
    softmax_scale: float,
) -> torch.Tensor:
    v_head_dim = kv.shape[-1] - q_nope.shape[-1]
    return torch.empty_like(kv[..., -v_head_dim:])


@torch.library.custom_op("auto_deploy::torch_attention_deepseek_mla", mutates_args=())
def mla(
    q_nope: torch.Tensor,  # Down projected q_nope
    q_pe: torch.Tensor,  # q_pe after applying rope
    kv: torch.Tensor,  # compressed kv after passing through layernorm
    pe: torch.Tensor,  # k_pe after applying rope
    attention_mask: torch.Tensor,  # attention mask
    softmax_scale: float,  # softmax scale
) -> torch.Tensor:
    """
    Reference implementation for MLA style attention that handles compressed kv.
    """
    scores = (
        torch.einsum("bhsc,btc->bsht", q_nope, kv) + torch.einsum("bhsr,btr->bsht", q_pe, pe)
    ) * softmax_scale
    if attention_mask is not None:
        scores += attention_mask.unsqueeze(1)
    scores = scores.softmax(dim=-1, dtype=torch.float32).type_as(q_nope)
    attn_output = torch.einsum("bsht,btc->bshc", scores, kv)
    return attn_output


@mla.register_fake
def mla(
    q_nope: torch.Tensor,  # Down projected q_nope
    q_pe: torch.Tensor,  # q_pe after applying rope
    kv: torch.Tensor,  # compressed kv after passing through layernorm
    k_pe: torch.Tensor,  # k_pe after applying rope
    attention_mask: torch.Tensor,  # attention mask
    softmax_scale: float,  # softmax scale
) -> torch.Tensor:
    """MLA style attention that handles compressed kv."""
    return torch.empty_like(q_nope)<|MERGE_RESOLUTION|>--- conflicted
+++ resolved
@@ -117,10 +117,7 @@
     scale: Optional[float] = None,
     sinks: Optional[torch.Tensor] = None,
     sliding_window: Optional[int] = None,
-<<<<<<< HEAD
-=======
     logit_cap: Optional[float] = None,
->>>>>>> 59da6be9
 ) -> torch.Tensor:
     """Attention that assumes the input layout is bsnd.
 
@@ -149,10 +146,7 @@
     scale=None,
     sinks=None,
     sliding_window=None,
-<<<<<<< HEAD
-=======
     logit_cap=None,
->>>>>>> 59da6be9
 ):
     """Fake implementation of bnsd grouped SDPA."""
     return query.new_empty(*query.shape[:-1], value.shape[-1]).contiguous()
