--- conflicted
+++ resolved
@@ -224,12 +224,6 @@
     return torch.ops.aten.linear(input, weight_fp4.repeat(1, 2).to(input.dtype), bias)
 
 
-<<<<<<< HEAD
-def is_column_major(tensor):
-    rows, _ = tensor.shape[-2:]
-    strides = tensor.stride()
-    return strides[-2] == 1 and strides[-1] == rows
-
 
 @torch.library.custom_op("quant::fp8_bmm", mutates_args=())
 def fp8_bmm(
@@ -311,10 +305,4 @@
     torch.ops.quant.fp8_bmm,
 ]
 
-QUANT_OPS = QUANT_LINEAR_OPS + QUANT_BMM_OPS
-=======
-QUANT_OPS = [
-    torch.ops.auto_deploy.torch_quant_fp8_linear,
-    torch.ops.auto_deploy.torch_quant_fp4_linear,
-]
->>>>>>> de7cd0de
+QUANT_OPS = QUANT_LINEAR_OPS + QUANT_BMM_OPS