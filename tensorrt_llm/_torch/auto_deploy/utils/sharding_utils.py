--- conflicted
+++ resolved
@@ -674,11 +674,7 @@
     # used for TP sharding of fused weights
     fused_weight_dims: Optional[list] = None
     allreduce_strategy: Optional[AllReduceStrategy] = None  # Set by ShardingConfig.add() if None
-<<<<<<< HEAD
-    dist_backend: str = "auto"
-=======
     dist_backend: Optional[str] = None  # Set by ShardingConfig.add() if None
->>>>>>> c9771ebb
 
     def quantization_cb(
         self,
@@ -945,11 +941,7 @@
     world_size: int
     start_idx: int
     end_idx: int
-<<<<<<< HEAD
-    dist_backend: str = "auto"
-=======
     dist_backend: Optional[str] = None  # Set by ShardingConfig.add() if None
->>>>>>> c9771ebb
 
     def validate(self, gm: GraphModule = None, node: Node = None) -> bool:
         """Validate the transformation configuration."""
@@ -1227,11 +1219,7 @@
     """
 
     allreduce_strategy: Optional[AllReduceStrategy] = None  # Set by ShardingConfig.add() if None
-<<<<<<< HEAD
-    dist_backend: str = "auto"
-=======
     dist_backend: Optional[str] = None  # Set by ShardingConfig.add() if None
->>>>>>> c9771ebb
 
     @classmethod
     def from_node(cls, node: Node, **kwargs) -> "EPShardingInfo":
@@ -1363,11 +1351,7 @@
     TORCH = "torch"
 
 
-<<<<<<< HEAD
-class ShardingConfig(BaseModel):
-=======
 class ShardingTransformContainer(BaseModel):
->>>>>>> c9771ebb
     """Configuration for sharding the model."""
 
     factory_source: ShardingConfigSource = Field(default=ShardingConfigSource.UNKNOWN)
