import contextlib
import importlib.util
import sys
import types
from typing import Callable, Dict, List, Optional, Tuple

import torch
import torch.nn.functional as F
from einops import rearrange
from transformers import AutoModelForCausalLM

from tensorrt_llm._torch.auto_deploy.models.patches.bamba import _bamba_mixer_torch_forward


# Forked from:
# https://github.com/state-spaces/mamba/blob/6b32be06d026e170b3fdaf3ae6282c5a6ff57b06/mamba_ssm/ops/triton/layernorm_gated.py
# NOTES:
# 1. At time of writing (09/25/2025), the nano nemotron v2 modeling code expects `mamba_ssm`
#    to be installed so as to be able to make use of its grouped gated RMS norm operation.
#    We therefore replace it with one that uses einops + pytorch.
def _rms_norm_ref(
    x, weight, bias, z=None, eps=1e-6, group_size=None, norm_before_gate=True, upcast=True
):
    dtype = x.dtype
    # N = x.shape[-1]
    weight = weight.float()
    bias = bias.float() if bias is not None else None
    if upcast:
        x = x.float()
        z = z.float() if z is not None else z
    if z is not None and not norm_before_gate:
        x = x * F.silu(z)
    if group_size is None:
        rstd = 1 / torch.sqrt((x.square()).mean(dim=-1, keepdim=True) + eps)
        out = (x * rstd * weight) + bias if bias is not None else (x * rstd * weight)
    else:
        x_group = rearrange(x, "... (g d) -> ... g d", d=group_size)
        rstd = 1 / torch.sqrt((x_group.square()).mean(dim=-1, keepdim=True) + eps)
        out = rearrange(x_group * rstd, "... g d -> ... (g d)") * weight
        if bias is not None:
            out = out + bias
    if z is not None and norm_before_gate:
        out *= F.silu(z)
    return out.to(dtype)


# The original implementation looks at `cache_position[0]` to decide what to do which does not
# play well with export. Plus, we do not want it to be updated anyway.
def _nemotron_h_model_update_mamba_mask(self, attention_mask, cache_position):
    return None


def _nemotron_h_model_update_causal_mask(self, attention_mask, input_tensor, cache_position):
    # Force attention to use causal mode without explicit masks
    return None


def _nemotron_h_block_forward(
    self,
    hidden_states,
    cache_params=None,
    cache_position: Optional[torch.LongTensor] = None,
    attention_mask: Optional[torch.Tensor] = None,
):
    device = hidden_states.device
    with contextlib.ExitStack() as stack:
        if device.type == "cuda":
            stack.enter_context(torch.cuda.stream(torch.cuda.default_stream(device)))
        # * Use torch.cuda.stream() to avoid NaN issues when using multiple GPUs
        residual = hidden_states
        hidden_states = self.norm(hidden_states.to(dtype=self.norm.weight.dtype))
        if self.residual_in_fp32:
            residual = residual.to(torch.float32)

        if self.block_type == "mamba":
            hidden_states = self.mixer(
                hidden_states, cache_params=cache_params, cache_position=cache_position
            )
        elif self.block_type == "attention":
            hidden_states = self.mixer(hidden_states, cache_position=cache_position)
            hidden_states = hidden_states[0]
        elif self.block_type in ["mlp", "moe"]:
            hidden_states = self.mixer(hidden_states)
        else:
            raise ValueError(f"Invalid block_type: {self.block_type}")

        hidden_states = residual + hidden_states
        return hidden_states


def _nemotron_h_topk_router_forward(self, hidden_states):
    """
    Forward pass for NemotronHTopkRouter using the optimized noaux_tc_op kernel.

    This replaces the original forward method which used pure PyTorch operations
    with optimized CUDA kernels:
    """
    hidden_states = hidden_states.view(-1, self.config.hidden_size)
    if self.weight.dtype == torch.float32:
        router_logits = F.linear(hidden_states.type(torch.float32), self.weight)
    else:
        router_logits = torch.ops.trtllm.dsv3_router_gemm_op(
            hidden_states, self.weight.t(), bias=None, out_dtype=torch.float32
        )

    # Use the fused noaux_tc_op kernel which applies sigmoid internally
    # and performs group-based top-k selection with normalization
    topk_weights, topk_indices = torch.ops.trtllm.noaux_tc_op(
        router_logits,
        self.e_score_correction_bias,
        self.n_group,
        self.topk_group,
        self.top_k,
        self.routed_scaling_factor,
    )

    return topk_indices, topk_weights


# Note: we assume experts have no bias for now
def _nemotron_h_moe_forward(self, hidden_states: torch.Tensor):
    """
    Uses NemotronH router (returns indices, weights) and dispatches through auto_deploy::torch_moe
    with act_fn='relu2'. Handles both latent MOE and direct MOE architectures.
    """

    residuals = hidden_states
    orig_shape = hidden_states.shape
    topk_indices, topk_weights = self.gate(hidden_states)
    x_flat = hidden_states.view(-1, hidden_states.shape[-1])

    # NOTE: So far we've seen that the dispatch order in eager code is the same as the node order in the exported graph.
    # We dispatch shared expert first so that we can easily fork the execution of the routed experts
    # (using the custom op below) to an auxiliary stream.
    shared_out = self.shared_experts(residuals)
    # Check if this is a latent MOE (has fc1_latent_proj and fc2_latent_proj)
    has_latent_proj = hasattr(self, "fc1_latent_proj") and hasattr(self, "fc2_latent_proj")

    if has_latent_proj:
        # Latent MOE: project to latent space before routing
        x_flat = self.fc1_latent_proj(x_flat)

    # Route through experts (operates in latent space if latent MOE, full space otherwise)
    out_flat = torch.ops.auto_deploy.torch_moe(
        x_flat,
        topk_indices,
        topk_weights,
        w1_weight=[e.up_proj.weight for e in self.experts],
        w2_weight=[e.down_proj.weight for e in self.experts],
        w3_weight=[],
        act_fn="relu2",
        mlp_style="mlp",
    )

    if has_latent_proj:
        # Latent MOE: project back from latent space
        out_flat = self.fc2_latent_proj(out_flat)

    routed_out = out_flat.view(*orig_shape)
    out = shared_out + routed_out
    return out


_from_config_original = AutoModelForCausalLM.from_config

CUSTOM_MODULE_PATCHES: Dict[str, List[Tuple[str, Callable]]] = {
    "NemotronHMamba2Mixer": [("forward", _bamba_mixer_torch_forward)],
    "NemotronHModel": [
        ("_update_causal_mask", _nemotron_h_model_update_causal_mask),
        ("_update_mamba_mask", _nemotron_h_model_update_mamba_mask),
    ],
    "NemotronHBlock": [("forward", _nemotron_h_block_forward)],
    "NemotronHMOE": [("forward", _nemotron_h_moe_forward)],
    "NemotronHTopkRouter": [("forward", _nemotron_h_topk_router_forward)],
}


def get_model_from_config_patched(config, **kwargs):
    model = _from_config_original(config, **kwargs)
    # Patch modules
    for _, module in model.named_modules():
        if (module_name := type(module).__name__) in CUSTOM_MODULE_PATCHES.keys():
            patches = CUSTOM_MODULE_PATCHES[module_name]
            for method_name, method_patch in patches:
                setattr(module, method_name, types.MethodType(method_patch, module))

    return model


# TODO: figure out how this can be incorporated into the export patch system
AutoModelForCausalLM.from_config = get_model_from_config_patched

<<<<<<< HEAD
_config_from_pretrained_original = AutoConfig.from_pretrained
_nemotron_h_base_model_tp_plan = {
    # mamba SSM layer
    "in_proj": "mamba",
    "out_proj": "rowwise",
    # attention layer
    "q_proj": "colwise",
    "k_proj": "colwise",
    "v_proj": "colwise",
    "o_proj": "rowwise",
    # NOTE: consider not sharding shared experts and/or
    # latent projections at all, keeping them replicated.
    # To do so, comment out the corresponding entries.
    # moe layer: SHARED experts
    # "up_proj": "colwise",
    # "down_proj": "rowwise",
    # MoLE: latent projections: simple shard
    "fc1_latent_proj": "gather",
    "fc2_latent_proj": "gather",
}


def get_config_from_pretrained_patched(*args, **kwargs):
    ret = _config_from_pretrained_original(*args, **kwargs)
    config = ret[0] if isinstance(ret, tuple) else ret
    # heuristic to check if it's a NemotronH MoE Model
    model_type = getattr(config, "model_type", None)
    num_moe_layers = getattr(config, "layers_block_type", []).count("moe")
    if model_type == "nemotron_h" and num_moe_layers > 0:
        config.base_model_tp_plan = _nemotron_h_base_model_tp_plan
    return (config, *ret[1:]) if isinstance(ret, tuple) else config


# TODO: figure out how this can be incorporated into the export patch system
AutoConfig.from_pretrained = get_config_from_pretrained_patched
=======
# _config_from_pretrained_original = AutoConfig.from_pretrained
# _nemotron_h_base_model_tp_plan = {
#     # mamba SSM layer
#     "in_proj": "mamba",
#     "out_proj": "rowwise",
#     # attention layer
#     "q_proj": "colwise",
#     "k_proj": "colwise",
#     "v_proj": "colwise",
#     "o_proj": "rowwise",
#     # NOTE: consider not sharding shared experts and/or
#     # latent projections at all, keeping them replicated.
#     # To do so, comment out the corresponding entries.
#     # moe layer: SHARED experts
#     "up_proj": "colwise",
#     "down_proj": "rowwise",
#     # MoLE: latent projections: simple shard
#     "fc1_latent_proj": "gather",
#     "fc2_latent_proj": "gather",
# }


# def get_config_from_pretrained_patched(*args, **kwargs):
#     ret = _config_from_pretrained_original(*args, **kwargs)
#     config = ret[0] if isinstance(ret, tuple) else ret
#     # heuristic to check if it's a NemotronH MoE Model
#     model_type = getattr(config, "model_type", None)
#     num_moe_layers = getattr(config, "layers_block_type", []).count("moe")
#     if model_type == "nemotron_h" and num_moe_layers > 0:
#         config.base_model_tp_plan = _nemotron_h_base_model_tp_plan
#     return (config, *ret[1:]) if isinstance(ret, tuple) else config


# # TODO: figure out how this can be incorporated into the export patch system
# AutoConfig.from_pretrained = get_config_from_pretrained_patched
>>>>>>> 7ca38a6c

# TODO: figure out how this can be incorporated into the export patch system
# Only patch if the module isn't available
_mamba_ssm_module = "mamba_ssm"
_mamba_ssm_submodule = f"{_mamba_ssm_module}.ops.triton.layernorm_gated"
if importlib.util.find_spec(_mamba_ssm_module) is None:
    stub_mod = types.ModuleType(_mamba_ssm_submodule)
    stub_mod.rmsnorm_fn = _rms_norm_ref
    sys.modules[_mamba_ssm_submodule] = stub_mod<|MERGE_RESOLUTION|>--- conflicted
+++ resolved
@@ -190,43 +190,6 @@
 # TODO: figure out how this can be incorporated into the export patch system
 AutoModelForCausalLM.from_config = get_model_from_config_patched
 
-<<<<<<< HEAD
-_config_from_pretrained_original = AutoConfig.from_pretrained
-_nemotron_h_base_model_tp_plan = {
-    # mamba SSM layer
-    "in_proj": "mamba",
-    "out_proj": "rowwise",
-    # attention layer
-    "q_proj": "colwise",
-    "k_proj": "colwise",
-    "v_proj": "colwise",
-    "o_proj": "rowwise",
-    # NOTE: consider not sharding shared experts and/or
-    # latent projections at all, keeping them replicated.
-    # To do so, comment out the corresponding entries.
-    # moe layer: SHARED experts
-    # "up_proj": "colwise",
-    # "down_proj": "rowwise",
-    # MoLE: latent projections: simple shard
-    "fc1_latent_proj": "gather",
-    "fc2_latent_proj": "gather",
-}
-
-
-def get_config_from_pretrained_patched(*args, **kwargs):
-    ret = _config_from_pretrained_original(*args, **kwargs)
-    config = ret[0] if isinstance(ret, tuple) else ret
-    # heuristic to check if it's a NemotronH MoE Model
-    model_type = getattr(config, "model_type", None)
-    num_moe_layers = getattr(config, "layers_block_type", []).count("moe")
-    if model_type == "nemotron_h" and num_moe_layers > 0:
-        config.base_model_tp_plan = _nemotron_h_base_model_tp_plan
-    return (config, *ret[1:]) if isinstance(ret, tuple) else config
-
-
-# TODO: figure out how this can be incorporated into the export patch system
-AutoConfig.from_pretrained = get_config_from_pretrained_patched
-=======
 # _config_from_pretrained_original = AutoConfig.from_pretrained
 # _nemotron_h_base_model_tp_plan = {
 #     # mamba SSM layer
@@ -262,7 +225,6 @@
 
 # # TODO: figure out how this can be incorporated into the export patch system
 # AutoConfig.from_pretrained = get_config_from_pretrained_patched
->>>>>>> 7ca38a6c
 
 # TODO: figure out how this can be incorporated into the export patch system
 # Only patch if the module isn't available
