from collections import defaultdict
from typing import Dict, List, Literal, Optional, Tuple, Type

import torch
from pydantic import Field
from torch.fx import GraphModule, Node

from ...models.factory import ModelFactory
from ...shim.interface import CachedSequenceInterface
from ...utils.cuda_mem_tracker import cuda_memory_tracker
from ...utils.node_utils import bfs, extract_op_args, identify_regions_between_residuals, is_op
from ..interface import (
    BaseTransform,
    SharedConfig,
    TransformConfig,
    TransformInfo,
    TransformRegistry,
)


def _insert_fused_moe_ops(gm: GraphModule, backend: Literal["auto", "trtllm", "triton"]) -> int:
    fused_key_counter = 0
    graph = gm.graph
    backend = backend.lower()

    replacement_op = {
        "auto": torch.ops.auto_deploy.trtllm_moe_fused,
        "trtllm": torch.ops.auto_deploy.trtllm_moe_fused,
        "triton": torch.ops.auto_deploy.triton_moe_fused,
    }[backend]

    for node in graph.nodes:
        if not is_op(node, torch.ops.auto_deploy.torch_moe):
            continue

        (mlp_style_val, act_fn_val) = extract_op_args(node, "mlp_style", "act_fn")
        assert backend != "triton" or mlp_style_val == "mlp", (
            "Triton backend only supports mlp style."
        )

        hidden_states, selected_experts, routing_weights, w1_list, w2_list, w3_list = (
            extract_op_args(
                node,
                "x",
                "selected_experts",
                "routing_weights",
                "w1_weight",
                "w2_weight",
                "w3_weight",
            )
        )
        if mlp_style_val == "gated_mlp":
            fused_w_up_experts = torch.stack(
                [
                    torch.cat(
                        [gm.get_parameter(w3_node.target), gm.get_parameter(w1_node.target)], dim=-2
                    )
                    for w1_node, w3_node in zip(w1_list, w3_list)
                ],
                dim=0,
            )
            new_key_w_up = f"fused_moe_w3_w1_stacked_{fused_key_counter}"

        elif mlp_style_val == "mlp":
            fused_w_up_experts = torch.stack([gm.get_parameter(n.target) for n in w1_list], dim=0)
            new_key_w_up = f"fused_moe_w1_stacked_{fused_key_counter}"
        else:
            raise ValueError(f"Unknown mlp_style: {mlp_style_val}")

        fused_w_down_experts = torch.stack([gm.get_parameter(n.target) for n in w2_list], dim=0)

        new_key_w_down = f"fused_moe_w2_stacked_{fused_key_counter}"
        fused_key_counter += 1
        param_w_up = torch.nn.Parameter(fused_w_up_experts)
        param_w_down = torch.nn.Parameter(fused_w_down_experts)
        gm.register_parameter(new_key_w_up, param_w_up)
        gm.register_parameter(new_key_w_down, param_w_down)

        with graph.inserting_before(node):
            new_node = graph.call_function(
                # TODO(Fridah-nv): torch.ops.auto_deploy.trtllm_moe_fused for quantized models
                replacement_op,
                args=(
                    hidden_states,
                    selected_experts,
                    routing_weights,
                    graph.get_attr(new_key_w_up),
                    graph.get_attr(new_key_w_down),
                ),
                kwargs={
                    "mlp_style": mlp_style_val,
                    "act_fn": act_fn_val,
                },
            )

        node.replace_all_uses_with(new_node)
        graph.erase_node(node)

        # Delete the unstacked weights immediately to save GPU memory
        # This will happen automatically after the graph is canonicalized, but for large models we'll run out of memory
        # during the transformation itself.
        gm.graph.eliminate_dead_code()
        gm.delete_all_unused_submodules()

    return fused_key_counter


def _find_lowest_common_ancessor(nodes: list[Node]) -> Optional[Node]:
    """
    Find the lowest common ancestor for a list of nodes in a torch.fx Graph by following
    each node's primary branch (recursively following the first Node argument).

    It first finds the LCA of the first two nodes and then
    iteratively computes the LCA of the result with the next node, and so on.

    Returns:
        The common ancestor Node if found, otherwise None.
    """
    if not nodes:
        return None

    def get_parent(node: Node) -> Optional[Node]:
        """Return the first Node-valued argument for a given node, or None if not found."""
        for arg in node.args:
            if isinstance(arg, Node):
                return arg
        return None

    def get_depth(node: Node) -> int:
        """
        Recursively compute the depth of the node by following its primary branch.
        Depth is defined as the number of steps to reach a node with no parent.
        """
        parent = get_parent(node)
        if parent is None:
            return 0
        return 1 + get_depth(parent)

    def lca_two(a: Node, b: Node) -> Optional[Node]:
        """
        Find the lowest common ancestor of two nodes by first equalizing their depth
        and then moving upward until a common node is found.
        """
        depth_a = get_depth(a)
        depth_b = get_depth(b)

        # Equalize depths
        while depth_a > depth_b:
            a = get_parent(a)
            depth_a -= 1
        while depth_b > depth_a:
            b = get_parent(b)
            depth_b -= 1

        # Walk upward in lockstep
        while a is not None and b is not None:
            if a is b:
                return a
            a = get_parent(a)
            b = get_parent(b)
        return None

    # Iteratively compute the LCA across all nodes.
    common = nodes[0]
    for node in nodes[1:]:
        common = lca_two(common, node)
        if common is None:
            return None

    return common


def _extract_linear_parameters(
    linear_node: Node,
    target_op,
    scale_arg_indices: Dict[str, int],
) -> Tuple[Node, Node, Dict[str, Node]]:
    """
    Extract (input_node, weight_node, scales) from a *specific* linear op variant.

    Returns (None, None, {}) if `linear_node` is not the expected target_op.
    """
    if not is_op(linear_node, target_op):
        return None, None, {}

    # Expected argument layout:
    #   input, weight, (optional bias), then scale args at provided indices.
    if not linear_node.args or not isinstance(linear_node.args[0], Node):
        return None, None, {}
    input_node = linear_node.args[0]
    weight = linear_node.args[1]

    scales: Dict[str, Node] = {}
    for k, idx in scale_arg_indices.items():
        try:
            scales[k] = linear_node.args[idx]
        except Exception:
            return None, None, {}

    return input_node, weight, scales


def _match_expert_compute_pattern(
    start_boundary: Node,
    end_boundary: Node,
    target_op,
    scale_arg_indices: Dict[str, int],
):
    """
    Match the expert compute pattern between the given boundaries.

    The expert compute pattern corresponds to:

        (F.silu(x @ w1.t()) * (x @ w3.t())) @ w2.t()

    For each expert, the function extracts the input node from the w1 branch and
    collects the weight parameters from three linear ops (w1, w3, and w2 branches).

    This function supports both:
      - torch.ops.auto_deploy.torch_linear_simple.default ops, and
      - torch.ops.auto_deploy.torch_quant_fp8_linear ops (also extracts quantization scales).
      - torch.ops.auto_deploy.torch_quant_nvfp4_linear ops (also extracts quantization scales).

    Returns:
        A tuple:
          (pattern_input_nodes, pattern_output_nodes, expert_weights, expert_scales, weight_type)

          - pattern_input_nodes: List of input nodes (x) used for the expert compute.
          - pattern_output_nodes: List of final expert output nodes (the linear op with weight w2).
          - expert_weights: Dict with keys "w1", "w2", "w3" mapping to lists of weight tensors.
          - expert_scales: Dict with keys "w1_input_scale", "w1_weight_scale", etc., containing scale tensors
                           (empty if weight_type is "simple").
          - weight_type: "fp8" if FP8 ops were used, "simple" otherwise.
    """
    pattern_input_nodes, pattern_output_nodes = [], []
    expert_weights = defaultdict(list)
    expert_scales = defaultdict(list)

    nodes = list(start_boundary.graph.nodes)
    region_nodes = nodes[nodes.index(start_boundary) + 1 : nodes.index(end_boundary)]

    for node in region_nodes:
        if not is_op(node, target_op):
            continue

        final_linear = node
        if not final_linear.args or not isinstance(final_linear.args[0], Node):
            continue

        mul_node = final_linear.args[0]
        if not is_op(mul_node, torch.ops.aten.mul) or len(mul_node.args) < 2:
            continue

        arg_a, arg_b = mul_node.args[:2]
        silu_node = (
            arg_a
            if is_op(arg_a, torch.ops.aten.silu)
            else arg_b
            if is_op(arg_b, torch.ops.aten.silu)
            else None
        )
        if silu_node is None:
            continue

        if not (silu_node.args and is_op(silu_node.args[0], target_op)):
            continue
        linear_w1_node = silu_node.args[0]

        # The other branch should be a linear op (w3 branch).
        linear_w3_node = arg_b if arg_a is silu_node else arg_a
        if not is_op(linear_w3_node, target_op):
            continue
        if not (linear_w1_node.args and linear_w3_node.args):
            continue

        # Extract parameters from each linear op.
        input_node_w1, weight_w1, s_w1 = _extract_linear_parameters(
            linear_w1_node, target_op, scale_arg_indices
        )
        _, weight_w3, s_w3 = _extract_linear_parameters(
            linear_w3_node, target_op, scale_arg_indices
        )
        _, weight_w2, s_w2 = _extract_linear_parameters(final_linear, target_op, scale_arg_indices)

        if None in (weight_w1, weight_w3, weight_w2):
            continue

        pattern_input_nodes.append(input_node_w1)
        pattern_output_nodes.append(final_linear)
        expert_weights["w1"].append(weight_w1)
        expert_weights["w3"].append(weight_w3)
        expert_weights["w2"].append(weight_w2)

        # Collect scales per-branch with keys "w{1|2|3}_<scale_key>"
        for key, node_scale in s_w1.items():
            expert_scales[f"w1_{key}"].append(node_scale)
        for key, node_scale in s_w3.items():
            expert_scales[f"w3_{key}"].append(node_scale)
        for key, node_scale in s_w2.items():
            expert_scales[f"w2_{key}"].append(node_scale)

    return pattern_input_nodes, pattern_output_nodes, expert_weights, expert_scales


def _find_final_hidden_state_node(
    pattern_output_nodes: list[Node], end_boundary: Node
) -> Optional[Node]:
    """
    Identify the final hidden state node corresponding to the combine pattern:

        (expert_output * routing_weight) → index_add_

    For each expert output node (from the expert compute pattern), this function:
      1. Retrieves a multiplication node from its users.
      2. Extracts the second argument from the multiplication node (assumed to be the index node).
      3. Uses a BFS to locate the subsequent index_add_ node (guarded by the end_boundary).

    After collecting all such index_add_ nodes, the final hidden state node is determined
    as the one that is not used by any of the other index_add_ nodes.

    If any required attribute (users or args) is missing during the process or if no valid
    final node is found, the function returns None.
    """

    if not pattern_output_nodes:
        return None

    index_add_nodes = []
    for node in pattern_output_nodes:
        if not node.users:
            return None
        mul_node = next(iter(node.users))
        if not (hasattr(mul_node, "args") and len(mul_node.args) >= 2):
            return None
        index_node = mul_node.args[1]
        index_add_node, _ = bfs(
            index_node, lambda n: is_op(n, torch.ops.aten.index_add_), boundary=end_boundary
        )
        if not index_add_node:
            return None
        index_add_nodes.append(index_add_node)

    # The final node is defined as the index_add_node that is not used by any other index_add_nodes
    return next(
        (
            candidate
            for candidate in index_add_nodes
            if not any(
                candidate in other.args for other in index_add_nodes if candidate is not other
            )
        ),
        None,
    )


def _extract_index_branches_from_expert_outputs(
    pattern_output_nodes: list[Node],
) -> tuple[list[Node], list[Node]]:
    """
    Extract routing and experts branches from expert outputs.

    For each expert output, find its multiplication user. From the
    multiplication node's second argument (an index node),
    extract:
      - The first argument as the routing branch.
      - The second argument (flattened if a list/tuple) as the experts branch.

    Returns:
        A tuple (routing_branches, experts_branches).
    """
    routing_branches, experts_branches = [], []
    for out in pattern_output_nodes:
        mul = next((u for u in out.users if is_op(u, torch.ops.aten.mul)), None)
        if not mul or len(mul.args) < 2:
            continue
        idx_node = mul.args[1]
        if not is_op(idx_node, torch.ops.aten.index):
            continue
        routing_branches.append(idx_node.args[0])
        experts = idx_node.args[1]
        experts_branches.extend(experts) if isinstance(
            experts, (list, tuple)
        ) else experts_branches.append(experts)
    return routing_branches, experts_branches


def _remove_dead_inplace_nodes_in_region(
    graph: torch.fx.Graph,
    start_boundary: torch.fx.Node,
    end_boundary: torch.fx.Node,
) -> bool:
    """
    Searches (via BFS) for a dead in-place node (index_add_) in the region
    between start_boundary and end_boundary. If one is found, it is removed from the graph.
    Returns True if a node was removed, False otherwise.
    """

    def target(n: torch.fx.Node) -> bool:
        return is_op(n, {torch.ops.aten.index_add_}) and len(n.users) == 0

    try:
        node_to_remove, _ = bfs(start_boundary, target, attr_next="users", boundary=end_boundary)
        graph.erase_node(node_to_remove)
        return True
    except RuntimeError:
        return False


class MatchMoePattern(BaseTransform):
    """Base MoE pattern matcher; subclasses specify linear and fused MoE ops and scale layouts."""

    # Subclasses must implement:
    def target_op(self):  # linear op to match
        raise NotImplementedError

    def moe_op(self):  # fused MoE op to insert
        raise NotImplementedError

    def scale_arg_indices(self) -> Dict[str, int]:
        """Map scale names -> arg index in the matched linear op."""
        raise NotImplementedError

    def scale_keys(self) -> List[str]:
        """Order of scale keys to emit into fused MoE op (e.g., ['input_scale','weight_scale',...])."""
        raise NotImplementedError

    def _apply(
        self,
        gm: GraphModule,
        cm: CachedSequenceInterface,
        factory: ModelFactory,
        shared_config: SharedConfig,
    ) -> Tuple[GraphModule, TransformInfo]:
        graph = gm.graph

        # Preprocessing: Identify boundary nodes (e.g. residual connections) in the graph.
        boundary_nodes = identify_regions_between_residuals(gm)

        num_moe_patterns = 0

        lin_op = self.target_op()
        scale_idx = self.scale_arg_indices()
        scale_keys = self.scale_keys()
        fused_moe = self.moe_op()

        for start_boundary, end_boundary in zip(boundary_nodes[:-1], boundary_nodes[1:]):
            # Step 1: Identify Expert Compute pattern
            (
                pattern_input_nodes,
                pattern_output_nodes,
                expert_weights,
                expert_scales,
            ) = _match_expert_compute_pattern(
                start_boundary,
                end_boundary,
                target_op=lin_op,
                scale_arg_indices=scale_idx,
            )
            if not expert_weights:
                continue
            # TODO: naming convention to verify the order of the weight nodes

            # Step 2: Trace upwards to locate normalize_routing_weight and selected_experts:
            arg1_list, arg2_list = _extract_index_branches_from_expert_outputs(pattern_output_nodes)
            normalized_routing_weights = _find_lowest_common_ancessor(arg1_list)
            if not normalized_routing_weights:
                continue

            common_ancessor2 = _find_lowest_common_ancessor(arg2_list)
            if not common_ancessor2:
                continue
            selected_experts = bfs(
                common_ancessor2,
                lambda node: is_op(node, torch.ops.aten.one_hot),
                attr_next="all_input_nodes",
                boundary=start_boundary,
            )[0].args[0]
            if not selected_experts:
                continue

            # Step 3: Trace upwards to find input node:
            hidden_states = _find_lowest_common_ancessor(pattern_input_nodes)
            if not hidden_states:
                continue

            # Step 4: Find output node with the combine pattern
            final_hidden_state_node = _find_final_hidden_state_node(
                pattern_output_nodes, end_boundary
            )
            if final_hidden_state_node is None:
                continue

            # Step 5: Insert the MoE op into the graph.
            with graph.inserting_before(final_hidden_state_node):
                w1_list = expert_weights["w1"]
                w2_list = expert_weights["w2"]
                w3_list = expert_weights["w3"]

                fused_args = [
                    hidden_states,
                    selected_experts,
                    normalized_routing_weights,
                    w1_list,
                    w2_list,
                    w3_list,
                ]

                # Append scales as: for each key -> (w1_key_list, w2_key_list, w3_key_list)
                for key in scale_keys:
                    fused_args.extend(
                        [
                            expert_scales[f"w1_{key}"],
                            expert_scales[f"w2_{key}"],
                            expert_scales[f"w3_{key}"],
                        ]
                    )

                fused_moe_node = graph.call_function(fused_moe, args=tuple(fused_args))

            final_hidden_state_node.replace_all_uses_with(fused_moe_node)
            graph.erase_node(final_hidden_state_node)

            while _remove_dead_inplace_nodes_in_region(gm.graph, start_boundary, end_boundary):
                gm.graph.eliminate_dead_code()

            num_moe_patterns += 1

        info = TransformInfo(
            skipped=False,
            num_matches=num_moe_patterns,
            is_clean=num_moe_patterns == 0,
            has_valid_shapes=num_moe_patterns == 0,
        )
        return gm, info


@TransformRegistry.register("match_moe_pattern")
class MatchSimpleMoePattern(MatchMoePattern):
    """Match and fuse simple (unquantized) MoE subgraph."""

    def target_op(self):
        return torch.ops.auto_deploy.torch_linear_simple

    def moe_op(self):
        return torch.ops.auto_deploy.torch_moe.default

    def scale_arg_indices(self) -> Dict[str, int]:
        return {}

    def scale_keys(self) -> List[str]:
        return []


@TransformRegistry.register("match_fp8_moe_pattern")
class MatchFP8MoePattern(MatchMoePattern):
    """Match and fuse FP8-quantized MoE subgraph."""

    def target_op(self):
        return torch.ops.auto_deploy.torch_quant_fp8_linear

    def moe_op(self):
        return torch.ops.auto_deploy.torch_quant_fp8_moe.default

    def scale_arg_indices(self) -> Dict[str, int]:
        return {"input_scale": 3, "weight_scale": 4}

    def scale_keys(self) -> List[str]:
        return ["input_scale", "weight_scale"]


@TransformRegistry.register("match_nvfp4_moe_pattern")
class MatchNVFP4MoePattern(MatchMoePattern):
    """Match and fuse NVFP4-quantized MoE subgraph."""

    def target_op(self):
        return torch.ops.auto_deploy.torch_quant_nvfp4_linear

    def moe_op(self):
        return torch.ops.auto_deploy.torch_quant_nvfp4_moe.default

    def scale_arg_indices(self) -> Dict[str, int]:
        return {"input_scale": 3, "weight_scale": 4, "alpha": 5}

    def scale_keys(self) -> List[str]:
        return ["input_scale", "weight_scale", "alpha"]


def _stack_fp8_moe_weights(gm: GraphModule, backend: Literal["auto", "trtllm", "triton"]) -> int:
    """
    Stack per-expert FP8 weights and scales by materializing stacked tensors as parameters.
    This is fast because we directly stack the tensor values (not graph nodes).
    Similar to _insert_fused_moe_ops but for quantized MoE.
    """
    fused_key_counter = 0
    graph = gm.graph

    backend = backend.lower()
    replacement_op = {
        "auto": torch.ops.auto_deploy.trtllm_quant_fp8_moe_fused,
        "trtllm": torch.ops.auto_deploy.trtllm_quant_fp8_moe_fused,
        "triton": torch.ops.auto_deploy.triton_quant_fp8_moe,
    }[backend]

    for node in graph.nodes:
        if not is_op(node, torch.ops.auto_deploy.torch_quant_fp8_moe):
            continue

        # Extract weight and scale lists from args
        try:
            (
                hidden_states,
                selected_experts,
                routing_weights,
                w1_list,
                w2_list,
                w3_list,
                w1_input_scale,
                w2_input_scale,
                w3_input_scale,
                w1_weight_scale,
                w2_weight_scale,
                w3_weight_scale,
            ) = extract_op_args(
                node,
                "x",
                "selected_experts",
                "routing_weights",
                "w1_weight",
                "w2_weight",
                "w3_weight",
                "w1_input_scale",
                "w2_input_scale",
                "w3_input_scale",
                "w1_weight_scale",
                "w2_weight_scale",
                "w3_weight_scale",
            )
        except Exception:
            continue

        # Helper to get parameter or buffer
        def get_param_or_buffer(target):
            """Get parameter or buffer by target name."""
            try:
                return gm.get_parameter(target)
            except AttributeError:
                # It's a buffer, not a parameter
                parts = target.rsplit(".", 1)
                if len(parts) == 2:
                    mod = gm.get_submodule(parts[0])
                    return getattr(mod, parts[1])
                else:
                    return getattr(gm, target)

        # Stack the actual tensor values (fast, like in quantize_moe.py)
        w1_stacked = torch.stack([gm.get_parameter(n.target) for n in w1_list], dim=0)
        w2_stacked = torch.stack([gm.get_parameter(n.target) for n in w2_list], dim=0)
        w3_stacked = (
            torch.stack([gm.get_parameter(n.target) for n in w3_list], dim=0)
            if w3_list
            else torch.empty(0, device=w1_stacked.device, dtype=w1_stacked.dtype)
        )

        # Scales are buffers, not parameters
        w1_input_scale_stacked = torch.stack(
            [get_param_or_buffer(n.target) for n in w1_input_scale], dim=0
        )
        w2_input_scale_stacked = torch.stack(
            [get_param_or_buffer(n.target) for n in w2_input_scale], dim=0
        )
        w3_input_scale_stacked = (
            torch.stack([get_param_or_buffer(n.target) for n in w3_input_scale], dim=0)
            if w3_input_scale
            else torch.empty(
                0, device=w1_input_scale_stacked.device, dtype=w1_input_scale_stacked.dtype
            )
        )

        w1_weight_scale_stacked = (
            torch.stack([get_param_or_buffer(n.target) for n in w1_weight_scale], dim=0)
            .to(torch.float32)
            .contiguous()
        )
        w2_weight_scale_stacked = (
            torch.stack([get_param_or_buffer(n.target) for n in w2_weight_scale], dim=0)
            .to(torch.float32)
            .contiguous()
        )
        w3_weight_scale_stacked = (
            (
                torch.stack([get_param_or_buffer(n.target) for n in w3_weight_scale], dim=0)
                if w3_weight_scale
                else torch.empty(
                    0, device=w1_weight_scale_stacked.device, dtype=w1_weight_scale_stacked.dtype
                )
            )
            .to(torch.float32)
            .contiguous()
        )
        assert torch.all(w1_input_scale_stacked[0] == w1_input_scale_stacked), (
            "All w1 scales should have the same value."
        )
        assert torch.all(w2_input_scale_stacked[0] == w2_input_scale_stacked), (
            "All w2 scales should have the same value."
        )
        # Register stacked tensors as new parameters
        new_key_w1 = f"quant_moe_w1_stacked_{fused_key_counter}"
        new_key_w2 = f"quant_moe_w2_stacked_{fused_key_counter}"
        new_key_w3 = f"quant_moe_w3_stacked_{fused_key_counter}"
        new_key_w1_input_scale = f"quant_moe_w1_input_scale_stacked_{fused_key_counter}"
        new_key_w2_input_scale = f"quant_moe_w2_input_scale_stacked_{fused_key_counter}"
        new_key_w3_input_scale = f"quant_moe_w3_input_scale_stacked_{fused_key_counter}"
        new_key_w1_weight_scale = f"quant_moe_w1_weight_scale_stacked_{fused_key_counter}"
        new_key_w2_weight_scale = f"quant_moe_w2_weight_scale_stacked_{fused_key_counter}"
        new_key_w3_weight_scale = f"quant_moe_w3_weight_scale_stacked_{fused_key_counter}"

        fused_key_counter += 1

        # Register as parameters (not buffers, to match the original per-expert params)
        gm.register_parameter(new_key_w1, torch.nn.Parameter(w1_stacked, requires_grad=False))
        gm.register_parameter(new_key_w2, torch.nn.Parameter(w2_stacked, requires_grad=False))
        gm.register_parameter(new_key_w3, torch.nn.Parameter(w3_stacked, requires_grad=False))
        gm.register_parameter(
            new_key_w1_input_scale, torch.nn.Parameter(w1_input_scale_stacked, requires_grad=False)
        )
        gm.register_parameter(
            new_key_w2_input_scale, torch.nn.Parameter(w2_input_scale_stacked, requires_grad=False)
        )
        gm.register_parameter(
            new_key_w3_input_scale, torch.nn.Parameter(w3_input_scale_stacked, requires_grad=False)
        )
        gm.register_parameter(
            new_key_w1_weight_scale,
            torch.nn.Parameter(w1_weight_scale_stacked, requires_grad=False),
        )
        gm.register_parameter(
            new_key_w2_weight_scale,
            torch.nn.Parameter(w2_weight_scale_stacked, requires_grad=False),
        )
        gm.register_parameter(
            new_key_w3_weight_scale,
            torch.nn.Parameter(w3_weight_scale_stacked, requires_grad=False),
        )

<<<<<<< HEAD
        additional_args = []
=======
        additional_nodes = []
>>>>>>> a4049fc5
        if backend == "trtllm":
            # For optimization reasons, we precompute a few additional arguments to the trtllm_quant_fp8_moe_fused op
            # to avoid computing them at runtime.
            gemm1_dequant = (w1_weight_scale_stacked * w1_input_scale_stacked[0]).squeeze()
            gemm2_act_quant = (1.0 / w2_input_scale_stacked[0]).to(torch.float32)
            gemm2_dequant = (w2_weight_scale_stacked * w2_input_scale_stacked[0]).squeeze()

            new_key_gemm1_dequant = f"quant_moe_gemm1_dequant_stacked_{fused_key_counter}"
            new_key_gemm2_act_quant = f"quant_moe_gemm2_act_quant_stacked_{fused_key_counter}"
            new_key_gemm2_dequant = f"quant_moe_gemm2_dequant_stacked_{fused_key_counter}"
            gm.register_parameter(
                new_key_gemm1_dequant,
                torch.nn.Parameter(gemm1_dequant, requires_grad=False),
            )
            gm.register_parameter(
                new_key_gemm2_act_quant,
                torch.nn.Parameter(gemm2_act_quant, requires_grad=False),
            )
            gm.register_parameter(
                new_key_gemm2_dequant,
                torch.nn.Parameter(gemm2_dequant, requires_grad=False),
            )
<<<<<<< HEAD
            additional_args = [
                graph.get_attr(new_key_gemm1_dequant),
                graph.get_attr(new_key_gemm2_act_quant),
                graph.get_attr(new_key_gemm2_dequant),
            ]
=======
            additional_nodes = [
                new_key_gemm1_dequant,
                new_key_gemm2_act_quant,
                new_key_gemm2_dequant,
            ]

>>>>>>> a4049fc5
        # Create new node with get_attr for stacked parameters
        with graph.inserting_before(node):
            args = (
                hidden_states,
                selected_experts,
                routing_weights,
                graph.get_attr(new_key_w1),
                graph.get_attr(new_key_w2),
                graph.get_attr(new_key_w3),
                graph.get_attr(new_key_w1_input_scale),
                graph.get_attr(new_key_w2_input_scale),
                graph.get_attr(new_key_w3_input_scale),
                graph.get_attr(new_key_w1_weight_scale),
                graph.get_attr(new_key_w2_weight_scale),
                graph.get_attr(new_key_w3_weight_scale),
            )
            additional_args = (graph.get_attr(node) for node in additional_nodes)
            new_node = graph.call_function(
                replacement_op,
<<<<<<< HEAD
                args=(
                    hidden_states,
                    selected_experts,
                    routing_weights,
                    graph.get_attr(new_key_w1),
                    graph.get_attr(new_key_w2),
                    graph.get_attr(new_key_w3),
                    graph.get_attr(new_key_w1_input_scale),
                    graph.get_attr(new_key_w2_input_scale),
                    graph.get_attr(new_key_w3_input_scale),
                    graph.get_attr(new_key_w1_weight_scale),
                    graph.get_attr(new_key_w2_weight_scale),
                    graph.get_attr(new_key_w3_weight_scale),
                    *additional_args,
                ),
=======
                args=(*args, *additional_args),
>>>>>>> a4049fc5
                kwargs=node.kwargs,
            )

        node.replace_all_uses_with(new_node)
        graph.erase_node(node)

    # Clean up after processing all nodes
    # eliminate_dead_code will remove unused get_attr nodes, then delete_all_unused_submodules
    # will remove the parameters/buffers that are no longer referenced
    gm.graph.eliminate_dead_code()
    gm.delete_all_unused_submodules()

    return fused_key_counter


class FuseMoeConfig(TransformConfig):
    """Configuration for MoE fusion transform."""

    backend: str = Field(
        default="auto",
        description="Backend to use for MoE computation ('auto', 'trtllm' or 'triton'. default: 'auto').",
    )


@TransformRegistry.register("fuse_moe")
class FuseMoe(BaseTransform):
    """
    Scan the FX graph and replace all calls to torch.ops.auto_deploy.torch_moe with
    torch.ops.auto_deploy.trtllm_moe_fused.
    """

    @classmethod
    def get_config_class(cls) -> Type[TransformConfig]:
        return FuseMoeConfig

    def _apply(
        self,
        gm: GraphModule,
        cm: CachedSequenceInterface,
        factory: ModelFactory,
        shared_config: SharedConfig,
    ) -> Tuple[GraphModule, TransformInfo]:
        with cuda_memory_tracker():
            fused_key_counter = _insert_fused_moe_ops(gm, backend=self.config.backend)

        info = TransformInfo(
            skipped=False,
            num_matches=fused_key_counter,
            is_clean=fused_key_counter == 0,
            has_valid_shapes=fused_key_counter == 0,
        )
        return gm, info


class FuseFP8MoeConfig(TransformConfig):
    """Configuration for FP8 MoE fusion transform."""

    backend: str = Field(
        default="auto",
        description="Backend to use for FP8 MoE computation ('auto', 'trtllm' or 'triton'. default: 'auto').",
    )


@TransformRegistry.register("fuse_fp8_moe")
class FuseFP8Moe(BaseTransform):
    """
    Stack per-expert FP8 MoE weights and scales to avoid runtime stacking overhead.
    This runs after weights are loaded, similar to FuseMoe for unquantized MoE.
    """

    def _apply(
        self,
        gm: GraphModule,
        cm: CachedSequenceInterface,
        factory: ModelFactory,
        shared_config: SharedConfig,
    ) -> Tuple[GraphModule, TransformInfo]:
        with cuda_memory_tracker():
            fused_key_counter = _stack_fp8_moe_weights(gm, backend=self.config.backend)

        info = TransformInfo(
            skipped=(fused_key_counter == 0),
            num_matches=fused_key_counter,
            is_clean=fused_key_counter == 0,
            has_valid_shapes=fused_key_counter == 0,
        )
        return gm, info<|MERGE_RESOLUTION|>--- conflicted
+++ resolved
@@ -742,11 +742,7 @@
             torch.nn.Parameter(w3_weight_scale_stacked, requires_grad=False),
         )
 
-<<<<<<< HEAD
-        additional_args = []
-=======
         additional_nodes = []
->>>>>>> a4049fc5
         if backend == "trtllm":
             # For optimization reasons, we precompute a few additional arguments to the trtllm_quant_fp8_moe_fused op
             # to avoid computing them at runtime.
@@ -769,20 +765,12 @@
                 new_key_gemm2_dequant,
                 torch.nn.Parameter(gemm2_dequant, requires_grad=False),
             )
-<<<<<<< HEAD
-            additional_args = [
-                graph.get_attr(new_key_gemm1_dequant),
-                graph.get_attr(new_key_gemm2_act_quant),
-                graph.get_attr(new_key_gemm2_dequant),
-            ]
-=======
             additional_nodes = [
                 new_key_gemm1_dequant,
                 new_key_gemm2_act_quant,
                 new_key_gemm2_dequant,
             ]
 
->>>>>>> a4049fc5
         # Create new node with get_attr for stacked parameters
         with graph.inserting_before(node):
             args = (
@@ -802,25 +790,7 @@
             additional_args = (graph.get_attr(node) for node in additional_nodes)
             new_node = graph.call_function(
                 replacement_op,
-<<<<<<< HEAD
-                args=(
-                    hidden_states,
-                    selected_experts,
-                    routing_weights,
-                    graph.get_attr(new_key_w1),
-                    graph.get_attr(new_key_w2),
-                    graph.get_attr(new_key_w3),
-                    graph.get_attr(new_key_w1_input_scale),
-                    graph.get_attr(new_key_w2_input_scale),
-                    graph.get_attr(new_key_w3_input_scale),
-                    graph.get_attr(new_key_w1_weight_scale),
-                    graph.get_attr(new_key_w2_weight_scale),
-                    graph.get_attr(new_key_w3_weight_scale),
-                    *additional_args,
-                ),
-=======
                 args=(*args, *additional_args),
->>>>>>> a4049fc5
                 kwargs=node.kwargs,
             )
 
