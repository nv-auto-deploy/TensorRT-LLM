import json
import os
import re
import subprocess
import tempfile
from pathlib import Path
from statistics import mean, median
from typing import List, Tuple

import pytest
import yaml
from _model_test_utils import _hf_model_dir_or_hub_id
from utils.cpp_paths import llm_root  # noqa: F401
from utils.llm_data import llm_models_root

# Tolerance for additional memory reduction after fwd pass (in MB)
POST_FWD_FREE_MEM_LOWER_SLACK_MB = 2000


def remove_outliers_iqr(values: List[float]) -> List[float]:
    """
    Remove outliers using the IQR (Interquartile Range) method.
    Values outside Q1 - 1.5*IQR and Q3 + 1.5*IQR are considered outliers.

    Args:
        values: List of numerical values

    Returns:
        List of values with outliers removed
    """
    if len(values) < 4:  # Need at least 4 values for meaningful IQR
        return values

    sorted_values = sorted(values)
    n = len(sorted_values)
    q1 = sorted_values[n // 4]
    q3 = sorted_values[3 * n // 4]
    iqr = q3 - q1

    lower_bound = q1 - 1.5 * iqr
    upper_bound = q3 + 1.5 * iqr

    filtered_values = [v for v in values if lower_bound <= v <= upper_bound]

    # Ensure we keep at least half the original values
    if len(filtered_values) < len(values) // 2:
        removed_str = f"{len(values) - len(filtered_values)}/{len(values)}"
        print(f"⚠️  IQR filtering would remove too many values ({removed_str}), keeping all")
        return values

    removed_count = len(values) - len(filtered_values)
    if removed_count > 0:
        bounds_str = f"{lower_bound:.2f} - {upper_bound:.2f}"
        print(f"📊 Removed {removed_count} outliers using IQR method (bounds: {bounds_str})")

    return filtered_values


def calculate_robust_stats(values: List[float]) -> Tuple[float, float, int]:
    """
    Calculate robust statistics after removing outliers.

    Args:
        values: List of performance values

    Returns:
        Tuple of (mean, median, count_after_outlier_removal)
    """
    filtered_values = remove_outliers_iqr(values)
    return mean(filtered_values), median(filtered_values), len(filtered_values)


def tiny_llama_details():
    model_path = f"{llm_models_root()}/llama-models-v2/TinyLlama-1.1B-Chat-v1.0"
    model_name = "TinyLlama/TinyLlama-1.1B-Chat-v1.0"
    model_path_or_name = _hf_model_dir_or_hub_id(model_path, model_name)
    return model_path_or_name, model_name, model_path


def parse_kv_cache_metrics(log_output: str, free_mem_ratio: float = 0.8):
    """Parse KV cache metrics from the benchmark log output."""
    metrics = {}

    # Simple patterns based on actual log format
    patterns = {
        "current_cache_size": r"Current cache size \(MB\):\s*(\d+)",
        "free_mem_pre_mb": r"Free memory before forward pass \(MB\):\s*(\d+)",
        "free_mem_post_mb": r"Free memory after forward pass \(MB\):\s*(\d+)",
    }

    # Extract metrics using simple regex patterns
    for metric_name, pattern in patterns.items():
        match = re.search(pattern, log_output, re.IGNORECASE)
        if match:
            value = int(match.group(1))
            metrics[metric_name] = value
            print(f"  ✅ Found {metric_name}: {value}")
        else:
            print(f"  ❌ Could not find {metric_name}")

    try:
        metrics["current_cache_size"] = metrics["current_cache_size"] * 1024 * 1024
    except KeyError:
        print("  ❌ Could not find current_cache_size")

    # Calculate new_cache_size using the same formula as in resize_kv_cache
    # new_cache_size = free_mem_post * 1024 * 1024 * free_mem_ratio + current_cache_size
    if "free_mem_post_mb" in metrics and "current_cache_size" in metrics:
        metrics["new_cache_size"] = int(
            metrics["free_mem_post_mb"] * 1024 * 1024 * free_mem_ratio
            + metrics["current_cache_size"]
        )
        print(
            f"  ✅ Calculated new_cache_size: {metrics['new_cache_size']} (using free_mem_ratio={free_mem_ratio})"
        )
    else:
        print("  ❌ Cannot calculate new_cache_size - missing required metrics")

    return metrics


def run_benchmark(
    model_name: str,
    model_path: str,
    dataset_path: str,
    temp_dir: str,
    backend: str = "_autodeploy",
    report_json_path: str = None,
    max_batch_size: int = 32,
    num_hidden_layers: int = 2,
    free_mem_ratio: float = 0.1,
):
    """Run benchmark and capture KV cache metrics from log output."""

    # Read the test config to get free_mem_ratio
    config_path = f"{temp_dir}/extra_llm_api_options.yaml"

    # Build the command to run the benchmark
    cmd = ["python", "-m", "tensorrt_llm.commands.bench", "--model", model_name]

    # If the model exists locally, then using the local copy will make the test robust to CI network issues
    if os.path.isdir(model_path):
        cmd.extend(["--model_path", model_path])

    cmd.extend(
        [
            "throughput",
            "--backend",
            backend,
            "--dataset",
            str(dataset_path),
            "--max_batch_size",
            str(max_batch_size),
        ]
    )

    # Add report_json argument if path is provided
    if report_json_path:
        cmd.extend(["--report_json", report_json_path])

    if backend == "_autodeploy":
        # Add extra_llm_api_options only for autodeploy backend
        cmd.extend(["--extra_llm_api_options", config_path])

    # Run benchmark as subprocess to capture ALL output
    env = os.environ.copy()
    if backend == "pytorch":
        env["TLLM_OVERRIDE_LAYER_NUM"] = str(num_hidden_layers)
        print(f"📋 Using TLLM_OVERRIDE_LAYER_NUM from env: {env['TLLM_OVERRIDE_LAYER_NUM']}")
        cmd.extend(["--kv_cache_free_gpu_mem_fraction", str(free_mem_ratio)])
    print(f"🚀 Running benchmark command ({backend} backend): {' '.join(cmd)}")
    result = subprocess.run(cmd, capture_output=True, text=True, env=env, timeout=600)

    # Check if the command succeeded
    assert result.returncode == 0, (
        f"Benchmark failed with return code {result.returncode}:\n"
        f"STDOUT:\n{result.stdout}\nSTDERR:\n{result.stderr}"
    )

    # Combine stdout and stderr for parsing
    full_log_output = f"{result.stdout}\n{result.stderr}"

    # Parse KV cache metrics from the combined log output (only for autodeploy backend)
    kv_cache_metrics = {}
    if backend == "_autodeploy":
        kv_cache_metrics = parse_kv_cache_metrics(full_log_output, free_mem_ratio)
        print("📊 KV Cache Metrics parsed from logs:")
        if kv_cache_metrics:
            for key, value in kv_cache_metrics.items():
                if "mb" in key.lower():
                    print(f"  {key}: {value}MB")
                else:
                    print(f"  {key}: {value} bytes")
        else:
            print("  ⚠️ No KV cache metrics were parsed successfully")
    else:
        print(f"📊 KV Cache Metrics: Skipped for {backend} backend")

    # Return parsed JSON report with KV cache metrics if requested
    if report_json_path and Path(report_json_path).exists():
        with open(report_json_path, "r") as f:
            report_data = json.load(f)

        # Add KV cache metrics to the report (only for autodeploy backend)
        if backend == "_autodeploy":
            report_data["kv_cache_metrics"] = kv_cache_metrics
        report_data["backend"] = backend
        return report_data
    return None


def compare_backends_performance(
    autodeploy_tokens_per_sec: float,
    pytorch_tokens_per_sec: float,
    relative_tolerance: float = 0.20,
    absolute_tolerance: float = 10.0,
):
    """
    Compare performance between autodeploy and pytorch backends.
    Fails if autodeploy is significantly worse than pytorch.

    Args:
        autodeploy_tokens_per_sec: Performance of autodeploy backend
        pytorch_tokens_per_sec: Performance of pytorch backend
        relative_tolerance: Relative tolerance (20% by default for backend comparison)
        absolute_tolerance: Absolute tolerance (10 tokens/sec by default)
    """
    # Calculate performance difference
    performance_diff = pytorch_tokens_per_sec - autodeploy_tokens_per_sec
    relative_diff = performance_diff / pytorch_tokens_per_sec if pytorch_tokens_per_sec > 0 else 0

    print("=== BACKEND PERFORMANCE COMPARISON ===")
    print(f"PyTorch backend: {pytorch_tokens_per_sec:.2f} tokens/sec/user")
    print(f"Autodeploy backend: {autodeploy_tokens_per_sec:.2f} tokens/sec/user")
    print(f"Performance difference: {performance_diff:.2f} tokens/sec ({relative_diff:.2%})")

    # If autodeploy is better than or equal to pytorch, always pass
    if autodeploy_tokens_per_sec >= pytorch_tokens_per_sec:
        print("✅ Autodeploy backend matches or exceeds PyTorch backend performance")
        return

    # Autodeploy is slower - check if it's within acceptable tolerance
    within_relative_tolerance = relative_diff <= relative_tolerance
    within_absolute_tolerance = performance_diff <= absolute_tolerance

    if within_relative_tolerance or within_absolute_tolerance:
        print("✅ Autodeploy backend performance within acceptable tolerance")
        print(
            f"   Tolerance: {relative_tolerance:.2%} relative OR {absolute_tolerance:.2f} tokens/sec absolute"
        )
    else:
        assert False, (
            f"Autodeploy backend significantly underperforms compared to PyTorch! "
            f"Autodeploy: {autodeploy_tokens_per_sec:.2f} tokens/sec/user, "
            f"PyTorch: {pytorch_tokens_per_sec:.2f} tokens/sec/user, "
            f"Performance gap: {performance_diff:.2f} tokens/sec ({relative_diff:.2%}), "
            f"Tolerance: {relative_tolerance:.2%} relative OR {absolute_tolerance:.2f} tokens/sec absolute"
        )


def assert_performance_within_tolerance(
    actual_tokens_per_sec: float,
    golden_tokens_per_sec: float,
    relative_tolerance: float = 0.15,
    absolute_tolerance: float = 10.0,
):
    """
    Assert that actual performance is within tolerance of golden result.
    Only fails if performance is WORSE than golden - improvements always pass.

    Args:
        actual_tokens_per_sec: Measured performance metric
        golden_tokens_per_sec: Expected performance metric
        relative_tolerance: Relative tolerance (15% by default)
        absolute_tolerance: Absolute tolerance (10 tokens/sec by default)
    """
    # If actual performance is better than or equal to golden, always pass
    if actual_tokens_per_sec >= golden_tokens_per_sec:
        print(
            f"✅ Performance improvement detected:"
            f" {actual_tokens_per_sec:.2f} >= {golden_tokens_per_sec:.2f} tokens/sec/user"
        )
        return

    # Performance is worse than golden - check if it's within acceptable tolerance
    performance_drop = golden_tokens_per_sec - actual_tokens_per_sec
    relative_drop = (
        performance_drop / golden_tokens_per_sec if golden_tokens_per_sec > 0 else float("inf")
    )

    # Performance should be within relative tolerance OR absolute tolerance
    within_relative_tolerance = relative_drop <= relative_tolerance
    within_absolute_tolerance = performance_drop <= absolute_tolerance

    assert within_relative_tolerance or within_absolute_tolerance, (
        f"Performance regression detected! "
        f"Actual: {actual_tokens_per_sec:.2f} tokens/sec/user, "
        f"Golden: {golden_tokens_per_sec:.2f} tokens/sec/user, "
        f"Performance drop: {performance_drop:.2f} tokens/sec ({relative_drop:.2%}), "
        f"Tolerance: {relative_tolerance:.2%} relative OR {absolute_tolerance:.2f} tokens/sec absolute"
    )


def prepare_dataset(root_dir: str, temp_dir: str, model_path_or_name: str):
    _DATASET_NAME = "synthetic_128_128.txt"
    dataset_path = Path(temp_dir, _DATASET_NAME)
    dataset_tool = Path(root_dir, "benchmarks", "cpp", "prepare_dataset.py")
    script_dir = Path(root_dir, "benchmarks", "cpp")

    # Generate a small dataset to run a test - matching workload configuration
    command = [
        "python3",
        f"{dataset_tool}",
        "--stdout",
        "--tokenizer",
        model_path_or_name,
        "token-norm-dist",
        "--input-mean",
        "128",
        "--output-mean",
        "128",
        "--input-stdev",
        "0",
        "--output-stdev",
        "0",
        "--num-requests",
        "10",
    ]
    print(f"Running command: {' '.join(command)}")
    result = subprocess.run(
        command, cwd=str(script_dir), capture_output=True, text=True, timeout=300
    )
    if result.returncode != 0:
        raise RuntimeError(f"Failed to prepare dataset: {result.stderr}")
    # Grab the stdout and write it to a dataset file for passing to suite.
    with open(dataset_path, "w") as dataset:
        dataset.write(result.stdout)
    return dataset_path


def calculate_expected_kv_cache_metrics(free_mem_ratio: float):
    """Calculate expected KV cache metrics based on actual GPU memory."""
    try:
        import torch

        if torch.cuda.is_available():
            # Get total GPU memory in MB
            _, total_mem_bytes = torch.cuda.mem_get_info(0)
            total_mem_mb = total_mem_bytes // (1024 * 1024)

            # Estimate expected values based on model size
            # For TinyLlama-1.1B, model should be 2.2GB
            estimated_model_size_mb = 2200  # Conservative estimate
            # TODO: https://github.com/NVIDIA/TensorRT-LLM/issues/6335 check why there is extra consumption
            extra_consumption_mb = 2700
            expected_free_mem_range = (
                total_mem_mb - estimated_model_size_mb - extra_consumption_mb,
                total_mem_mb - estimated_model_size_mb,
            )

            # Current cache size is typically small initially (16MB range)
            expected_current_cache_size = 16777216

            # Free memory values should be in reasonable range
            expected_free_mem_pre_range = expected_free_mem_range
            # Allow extra headroom after forward pass to account for fragmentation/transient buffers.
            lower_slack_mb = POST_FWD_FREE_MEM_LOWER_SLACK_MB
            expected_free_mem_post_range = (
                max(0, expected_free_mem_range[0] - lower_slack_mb),
                expected_free_mem_range[1],
            )

            print("📊 GPU Memory Analysis:")
            print(f"  Total GPU memory: {total_mem_mb}MB")
            print(
                f"  Expected free memory range: {expected_free_mem_range[0]}-{expected_free_mem_range[1]}MB"
            )

            return {
                "total_mem_mb": total_mem_mb,
                "expected_current_cache_size": expected_current_cache_size,
                "expected_free_mem_pre_range": expected_free_mem_pre_range,
                "expected_free_mem_post_range": expected_free_mem_post_range,
                "free_mem_ratio": free_mem_ratio,
            }
        else:
            return None
    except ImportError:
        return None


def validate_kv_cache_metrics_dynamic(kv_cache_metrics: dict, expected_metrics: dict):
    """Validate KV cache metrics using dynamic expected values."""

    # Validate current_cache_size (should be relatively stable)
    current_cache_size = kv_cache_metrics.get("current_cache_size")
    expected_cache_size = expected_metrics["expected_current_cache_size"]
    if current_cache_size:
        cache_diff = abs(current_cache_size - expected_cache_size) / expected_cache_size
        assert cache_diff <= 0.5, (  # 50% tolerance for cache size
            f"Current cache size outside expected range: {current_cache_size} vs expected ~{expected_cache_size}"
        )
        print(f"  ✅ current_cache_size: {current_cache_size} bytes (within range)")

    # Validate free memory values are in reasonable ranges
    free_mem_pre = kv_cache_metrics.get("free_mem_pre_mb")
    free_mem_post = kv_cache_metrics.get("free_mem_post_mb")

    if free_mem_pre:
        pre_range = expected_metrics["expected_free_mem_pre_range"]
        assert pre_range[0] <= free_mem_pre <= pre_range[1], (
            f"Free memory before forward pass outside expected range: "
            f"{free_mem_pre}MB not in range {pre_range[0]}-{pre_range[1]}MB"
        )
        print(f"  ✅ free_mem_pre_mb: {free_mem_pre}MB (within range)")

    if free_mem_post:
        post_range = expected_metrics["expected_free_mem_post_range"]
        assert post_range[0] <= free_mem_post <= post_range[1], (
            f"Free memory after forward pass outside expected range: "
            f"{free_mem_post}MB not in range {post_range[0]}-{post_range[1]}MB"
        )
        print(f"  ✅ free_mem_post_mb: {free_mem_post}MB (within range)")

    # Validate memory reduction (pre should be > post)
    if free_mem_pre and free_mem_post:
        memory_reduction = free_mem_pre - free_mem_post
        assert memory_reduction > 0, (
            f"Expected memory reduction during forward pass, got {memory_reduction}MB"
        )
        print(f"  ✅ Memory reduction during forward pass: {memory_reduction}MB")

    # Validate calculated new_cache_size
    new_cache_size = kv_cache_metrics.get("new_cache_size")
    if new_cache_size and free_mem_post and current_cache_size:
        expected_new_cache = int(
            free_mem_post * 1024 * 1024 * expected_metrics["free_mem_ratio"] + current_cache_size
        )
        cache_size_diff = abs(new_cache_size - expected_new_cache) / expected_new_cache
        assert cache_size_diff <= 0.01, (  # 1% tolerance for calculated value
            f"Calculated new_cache_size mismatch: {new_cache_size} vs expected {expected_new_cache}"
        )
        print(f"  ✅ new_cache_size: {new_cache_size} bytes (calculation correct)")


def extract_performance_metric(report_data, report_name="benchmark"):
    """Extract performance metric from a benchmark report with validation."""
    assert report_data is not None, f"Failed to capture {report_name} report"
    assert "performance" in report_data, f"Performance metrics not found in {report_name} report"

    tokens_per_sec = report_data["performance"].get("output_throughput_per_user_tok_s")
    assert tokens_per_sec is not None, (
        f"output_throughput_per_user_tok_s not found in {report_name} performance metrics"
    )

    return tokens_per_sec


def validate_and_extract_kv_cache_metrics(report_data, free_mem_ratio, require_metrics=True):
    """
    Validate and extract KV cache metrics from report.

    Args:
        report_data: The benchmark report data
        free_mem_ratio: Free memory ratio for calculating expected metrics
        require_metrics: If True, fail when metrics are missing. If False, just warn.

    Returns:
        Tuple of (kv_cache_metrics, expected_metrics) or (None, None) if validation fails
    """
    required_metrics = [
        "current_cache_size",
        "free_mem_pre_mb",
        "free_mem_post_mb",
        "new_cache_size",
    ]

    # Extract KV cache metrics
    kv_cache_metrics = report_data.get("kv_cache_metrics", {})

    if not kv_cache_metrics:
        message = (
            "KV cache metrics not found! "
            "The autodeploy backend must log memory statistics for this test to pass. "
            f"Expected metrics: {', '.join(required_metrics)}"
        )
        if require_metrics:
            assert False, f"REQUIRED {message}"
        else:
            print(f"ℹ️ {message}")
            assert False, "KV cache metrics are missing"

    # Check for missing metrics
    missing_metrics = [metric for metric in required_metrics if metric not in kv_cache_metrics]

    if missing_metrics:
        message = (
            f"Missing required KV cache metrics: {missing_metrics}. "
            f"Found metrics: {list(kv_cache_metrics.keys())}. "
            f"All of {required_metrics} are required for the test to pass."
        )
        if require_metrics:
            assert False, message
        else:
            print(f"ℹ️ KV cache validation skipped - {message}")
            assert False, "KV cache metrics are missing"

    # Calculate expected metrics
    expected_metrics = calculate_expected_kv_cache_metrics(free_mem_ratio)
    assert expected_metrics, "Could not determine expected metrics for this GPU"

    return kv_cache_metrics, expected_metrics


def print_kv_cache_metrics(kv_cache_metrics):
    """Print KV cache metrics in a formatted way."""
    print("=== KV CACHE METRICS (DYNAMIC VALIDATION) ===")
    for metric_name, actual_value in kv_cache_metrics.items():
        if "mb" in metric_name.lower():
            print(f"{metric_name}: {actual_value}MB")
        else:
            print(f"{metric_name}: {actual_value} bytes")


def run_multiple_benchmarks_with_outlier_removal(
    model_name: str,
    model_path: str,
    dataset_path: str,
    temp_dir: str,
    backend: str,
    report_json_path: str,
    max_batch_size: int,
    num_hidden_layers: int,
    free_mem_ratio: float,
    num_iterations: int = 10,
) -> dict:
    """
    Run benchmark multiple times and return averaged results with outlier removal.

    Args:
        All the same args as run_benchmark, plus:
        num_iterations: Number of times to run the benchmark (default 10)

    Returns:
        Dictionary containing averaged performance metrics and KV cache metrics
    """
    print(f"=== RUNNING {backend.upper()} BACKEND {num_iterations} TIMES WITH OUTLIER REMOVAL ===")

    performance_values = []
    all_kv_metrics = []
    successful_runs = 0

    for i in range(num_iterations):
        try:
            print(f"🔄 Iteration {i + 1}/{num_iterations}")
            report_data = run_benchmark(
                model_name,
                model_path,
                dataset_path,
                temp_dir,
                backend,
                report_json_path,
                max_batch_size,
                num_hidden_layers,
                free_mem_ratio,
            )

            if report_data and "performance" in report_data:
                tokens_per_sec = extract_performance_metric(report_data, f"{backend}_iter_{i + 1}")
                performance_values.append(tokens_per_sec)

                # Store KV cache metrics for autodeploy backend
                if backend == "_autodeploy" and "kv_cache_metrics" in report_data:
                    all_kv_metrics.append(report_data["kv_cache_metrics"])

                successful_runs += 1
                print(f"  ✅ Iteration {i + 1}: {tokens_per_sec:.2f} tokens/sec/user")
            else:
                print(f"  ❌ Iteration {i + 1}: Failed to get valid report")

        except Exception as e:
            print(f"  ❌ Iteration {i + 1}: Exception occurred: {e}")
            continue

    if successful_runs < 3:  # Need at least 3 successful runs
        raise RuntimeError(
            f"Only {successful_runs} successful benchmark runs out of {num_iterations}"
        )

    print(f"\n📊 Performance Summary ({successful_runs} successful runs):")
    print(f"Raw values: {[f'{v:.2f}' for v in performance_values]}")

    # Calculate robust statistics
    avg_perf, median_perf, count_after_filtering = calculate_robust_stats(performance_values)

    print(f"Average (after outlier removal): {avg_perf:.2f} tokens/sec/user")
    print(f"Median: {median_perf:.2f} tokens/sec/user")
    print(f"Values used for average: {count_after_filtering}/{len(performance_values)}")

    # Create averaged report similar to single run
    averaged_report = {
        "performance": {
            "output_throughput_per_user_tok_s": avg_perf,
            "median_throughput_per_user_tok_s": median_perf,
            "raw_values": performance_values,
            "successful_runs": successful_runs,
            "values_after_filtering": count_after_filtering,
        },
        "backend": backend,
    }

    # For autodeploy backend, average KV cache metrics if available
    if backend == "_autodeploy" and all_kv_metrics:
        averaged_kv_metrics = {}

        # Average each metric across all runs
        metric_names = [
            "current_cache_size",
            "free_mem_pre_mb",
            "free_mem_post_mb",
            "new_cache_size",
        ]
        for metric_name in metric_names:
            values = []
            for kv_metrics in all_kv_metrics:
                if metric_name in kv_metrics:
                    values.append(kv_metrics[metric_name])

            if values:
                avg_value, _, _ = calculate_robust_stats(values)
                averaged_kv_metrics[metric_name] = int(avg_value)
                print(f"  Averaged {metric_name}: {averaged_kv_metrics[metric_name]}")

        averaged_report["kv_cache_metrics"] = averaged_kv_metrics

    return averaged_report


def trtllm_bench_unified_comparison(
    llm_root,  # noqa: F811
    comparison_mode="backend",
    free_mem_ratio=0.1,
    num_hidden_layers=2,
    max_batch_size=32,  # below this value the kv cache resizing is skipped
    golden_tokens_per_sec=1400,
    backend_relative_tolerance=0.23,
    backend_absolute_tolerance=250.0,
    golden_relative_tolerance=0.1,
    golden_absolute_tolerance=5.0,
    num_iterations=10,
):
    """
    Unified test that compares autodeploy backend performance in two modes:
    - "backend": compares against pytorch backend performance
    - "golden": compares against predefined golden performance values

    Runs multiple iterations to calculate robust averages and remove outliers.

    Args:
        llm_root: Root directory for LLM models (pytest fixture)
        comparison_mode: Either "backend" or "golden" to determine comparison type
        free_mem_ratio: Ratio of free memory to use for KV cache
        num_hidden_layers: Number of hidden layers for the model
        max_batch_size: Maximum batch size for benchmarking
        golden_tokens_per_sec: Golden performance value in tokens/sec/user
        backend_relative_tolerance: Relative tolerance for backend comparison
        backend_absolute_tolerance: Absolute tolerance for backend comparison
        golden_relative_tolerance: Relative tolerance for golden comparison
        golden_absolute_tolerance: Absolute tolerance for golden comparison
        num_iterations: Number of benchmark iterations to run (default 10)
    """
    model_path_or_name, model_name, model_path = tiny_llama_details()

    with tempfile.TemporaryDirectory() as temp_dir:
        with open(f"{temp_dir}/extra_llm_api_options.yaml", "w") as f:
            yaml.dump(
                {
                    "model_kwargs": {"num_hidden_layers": num_hidden_layers},
                    "cuda_graph_batch_sizes": [1, 2, 4, 8, 16, 32],
                    "compile_backend": "torch-opt",
                    "free_mem_ratio": free_mem_ratio,
                    "runtime": "trtllm",
                },
                f,
            )

        dataset_path = prepare_dataset(llm_root, temp_dir, model_path_or_name)

        # Always run autodeploy backend with multiple iterations
        autodeploy_report_path = f"{temp_dir}/autodeploy_report.json"
        autodeploy_report = run_multiple_benchmarks_with_outlier_removal(
            model_name,
            model_path,
            dataset_path,
            temp_dir,
            "_autodeploy",
            autodeploy_report_path,
            max_batch_size,
            num_hidden_layers,
            free_mem_ratio,
            num_iterations,
        )

        # Extract autodeploy performance metrics
        autodeploy_tokens_per_sec = extract_performance_metric(autodeploy_report, "autodeploy")

        # Validate and extract KV cache metrics (now required for both modes after user's changes)
        kv_cache_metrics, expected_metrics = validate_and_extract_kv_cache_metrics(
            autodeploy_report, free_mem_ratio, require_metrics=True
        )

        if comparison_mode == "backend":
            # Backend comparison mode: also run pytorch backend with multiple iterations
            pytorch_report_path = f"{temp_dir}/pytorch_report.json"
            pytorch_report = run_multiple_benchmarks_with_outlier_removal(
                model_name,
                model_path,
                dataset_path,
                temp_dir,
                "pytorch",
                pytorch_report_path,
                max_batch_size,
                num_hidden_layers,
                free_mem_ratio,
                num_iterations,
            )

            # Extract pytorch performance metrics
            pytorch_tokens_per_sec = extract_performance_metric(pytorch_report, "pytorch")

            # Compare backend performance
            compare_backends_performance(
                autodeploy_tokens_per_sec,
                pytorch_tokens_per_sec,
                relative_tolerance=backend_relative_tolerance,
                absolute_tolerance=backend_absolute_tolerance,
            )

            # Validate KV cache metrics
            validate_kv_cache_metrics_dynamic(kv_cache_metrics, expected_metrics)
            print("✅ KV Cache Metrics validation passed")

            print("=== BACKEND COMPARISON TEST PASSED ===")
            ad_runs = autodeploy_report["performance"]["successful_runs"]
            pt_runs = pytorch_report["performance"]["successful_runs"]
            print(
                f"Autodeploy: {autodeploy_tokens_per_sec:.2f} tokens/sec/user (avg of {ad_runs} runs)"
            )
            print(f"PyTorch: {pytorch_tokens_per_sec:.2f} tokens/sec/user (avg of {pt_runs} runs)")

            # Print additional statistics
            if "raw_values" in autodeploy_report["performance"]:
                ad_values = autodeploy_report["performance"]["raw_values"]
                print(f"Autodeploy raw values: {[f'{v:.2f}' for v in ad_values]}")
            if "raw_values" in pytorch_report["performance"]:
                pt_values = pytorch_report["performance"]["raw_values"]
                print(f"PyTorch raw values: {[f'{v:.2f}' for v in pt_values]}")

        elif comparison_mode == "golden":
            # Golden comparison mode: compare against golden values
            print("=== PERFORMANCE METRICS ===")
            ad_runs = autodeploy_report["performance"]["successful_runs"]
            print(
                f"Measured performance: {autodeploy_tokens_per_sec:.2f} tokens/sec/user (avg of {ad_runs} runs)"
            )
            print(f"Golden performance: {golden_tokens_per_sec:.2f} tokens/sec/user")

            # Print additional statistics
            if "raw_values" in autodeploy_report["performance"]:
                ad_values = autodeploy_report["performance"]["raw_values"]
                print(f"Autodeploy raw values: {[f'{v:.2f}' for v in ad_values]}")

            # Print KV cache metrics
            print_kv_cache_metrics(kv_cache_metrics)

            # Performance validation
            assert_performance_within_tolerance(
                autodeploy_tokens_per_sec,
                golden_tokens_per_sec,
                relative_tolerance=golden_relative_tolerance,
                absolute_tolerance=golden_absolute_tolerance,
            )

            # KV cache metrics validation
            print(
                f"Validating {len(kv_cache_metrics)} KV cache metrics against GPU-specific ranges..."
            )
            validate_kv_cache_metrics_dynamic(kv_cache_metrics, expected_metrics)

            print("=== ALL TESTS PASSED ===")
            ad_runs = autodeploy_report["performance"]["successful_runs"]
            perf_str = f"Performance: ✅ {autodeploy_tokens_per_sec:.2f} tokens/sec/user"
            print(f"{perf_str} (avg of {ad_runs} runs) within bounds")
            print("KV Cache Metrics: ✅ All metrics within GPU-specific expected ranges")

        else:
            raise ValueError(
                f"Invalid comparison_mode: {comparison_mode}. Must be 'backend' or 'golden'"
            )


<<<<<<< HEAD
@pytest.mark.parametrize("compile_backend", ["torch-compile", "torch-opt", "torch-cudagraph"])
def test_trtllm_bench(llm_root, compile_backend):  # noqa: F811
    model_name = _hf_model_dir_or_hub_id(
        f"{llm_models_root()}/TinyLlama-1.1B-Chat-v1.0", "TinyLlama/TinyLlama-1.1B-Chat-v1.0"
    )
=======
def test_trtllm_bench(llm_root):  # noqa: F811
    model_path_or_name, model_name, model_path = tiny_llama_details()
>>>>>>> 90479c50

    with tempfile.TemporaryDirectory() as temp_dir:
        with open(f"{temp_dir}/extra_llm_api_options.yaml", "w") as f:
            yaml.dump(
                {
                    "model_kwargs": {"num_hidden_layers": 2},
                    "cuda_graph_batch_sizes": [1, 2, 4, 8, 16, 32, 64, 128],
                    "max_batch_size": 128,
                    "compile_backend": compile_backend,
                },
                f,
            )

        dataset_path = prepare_dataset(llm_root, temp_dir, model_path_or_name)
        run_benchmark(model_name, model_path, dataset_path, temp_dir)


@pytest.mark.no_xdist
def test_trtllm_bench_backend_comparison(llm_root):  # noqa: F811
    """Test that compares autodeploy backend performance against pytorch backend
    with given relative and absolute thresholds.

    This test runs both backends 10 times each, removes outliers using IQR method,
    and compares the averaged performance to reduce impact of intermittent failures
    and performance variability.

    It also checks the memory footprint of the autodeploy backend by parsing the
    log output from the resize_kv_cache function and extracting the following metrics:
    current_cache_size - the cache size before resize
    free_mem_pre_mb - the free memory before forward pass
    free_mem_post_mb - the free memory after forward pass
    new_cache_size - the cache size after resize

    The following checks are performed:
    1. free_mem_pre_fw_pass and free_mem_post_fw_pass are in:
       [Total mem - expected_model_size - extra_consumption, Total mem - expected_model_size]
    2. memory_reduction = free_mem_pre_fw_pass - free_mem_post_fw_pass > 0
    3. expected_new_cache = free_mem_post * free_mem_ratio + current_cache_size
       cache_size_diff = abs(new_cache_size - expected_new_cache) / expected_new_cache
       assert cache_size_diff <= 0.01

    extra_consumption_mb = 2700 - this is unexplained memory consumption to be investigated.
    """
    trtllm_bench_unified_comparison(llm_root, comparison_mode="backend")<|MERGE_RESOLUTION|>--- conflicted
+++ resolved
@@ -799,17 +799,9 @@
             )
 
 
-<<<<<<< HEAD
 @pytest.mark.parametrize("compile_backend", ["torch-compile", "torch-opt", "torch-cudagraph"])
 def test_trtllm_bench(llm_root, compile_backend):  # noqa: F811
-    model_name = _hf_model_dir_or_hub_id(
-        f"{llm_models_root()}/TinyLlama-1.1B-Chat-v1.0", "TinyLlama/TinyLlama-1.1B-Chat-v1.0"
-    )
-=======
-def test_trtllm_bench(llm_root):  # noqa: F811
     model_path_or_name, model_name, model_path = tiny_llama_details()
->>>>>>> 90479c50
-
     with tempfile.TemporaryDirectory() as temp_dir:
         with open(f"{temp_dir}/extra_llm_api_options.yaml", "w") as f:
             yaml.dump(
