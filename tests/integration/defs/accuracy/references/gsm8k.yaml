meta-llama/Llama-3.1-8B-Instruct:
  - accuracy: 74.20
  - spec_dec_algo: NGram
    accuracy: 74.20
  - spec_dec_algo: Eagle
    accuracy: 74.20
  - quant_algo: FP8
    accuracy: 74.30
  - quant_algo: FP8
    kv_cache_quant_algo: FP8
    accuracy: 72.85
  - quant_algo: FP8
    kv_cache_quant_algo: NVFP4
    accuracy: 69.75
meta-llama/Llama-3.3-70B-Instruct:
  - accuracy: 83.78
  - quant_algo: NVFP4
    kv_cache_quant_algo: FP8
    accuracy: 87.33
  - quant_algo: FP8
    kv_cache_quant_algo: FP8
    accuracy: 90.30
  - quant_algo: FP8
    accuracy: 90.30
meta-llama/Llama-4-Maverick-17B-128E-Instruct:
  - accuracy: 92.20
  - quant_algo: FP8
    kv_cache_quant_algo: FP8
    accuracy: 92.20
  - quant_algo: FP8
    kv_cache_quant_algo: FP8
    spec_dec_algo: Eagle
    accuracy: 92.20
meta-llama/Llama-4-Scout-17B-16E-Instruct:
  - accuracy: 89.70
  - quant_algo: NVFP4
    kv_cache_quant_algo: FP8
    accuracy: 88.61
  - quant_algo: FP8
    kv_cache_quant_algo: FP8
    accuracy: 89.45
deepseek-ai/DeepSeek-V3-Lite:
  - accuracy: 64.74
  - quant_algo: NVFP4
    accuracy: 62.14 # WAR: nvbugs/5503479
  - quant_algo: NVFP4
    kv_cache_quant_algo: FP8
    accuracy: 62.14 # WAR: nvbugs/5503479
  - quant_algo: NVFP4
    spec_dec_algo: MTP
    accuracy: 62.14 # WAR: nvbugs/5503479
  - quant_algo: NVFP4
    kv_cache_quant_algo: FP8
    spec_dec_algo: MTP
    accuracy: 62.14 # WAR: nvbugs/5503479
  - quant_algo: FP8_BLOCK_SCALES
    accuracy: 64.74
  - quant_algo: FP8_BLOCK_SCALES
    kv_cache_quant_algo: FP8
    accuracy: 64.74
  - spec_dec_algo: MTP
    accuracy: 64.44
  - spec_dec_algo: MTP
    kv_cache_quant_algo: FP8
    accuracy: 64.44
  - quant_algo: FP8_BLOCK_SCALES
    spec_dec_algo: MTP
    accuracy: 64.14
  - quant_algo: FP8_BLOCK_SCALES
    kv_cache_quant_algo: FP8
    spec_dec_algo: MTP
    accuracy: 64.14
deepseek-ai/DeepSeek-R1:
  - quant_algo: NVFP4
    accuracy: 95.42
  - quant_algo: NVFP4
    spec_dec_algo: MTP
    accuracy: 95.42
  - quant_algo: NVFP4
    kv_cache_quant_algo: FP8
    accuracy: 95.42
  - quant_algo: NVFP4
    kv_cache_quant_algo: FP8
    spec_dec_algo: MTP
    accuracy: 95.42
  - quant_algo: FP8_BLOCK_SCALES
    accuracy: 95.413
  - quant_algo: FP8_BLOCK_SCALES
    spec_dec_algo: MTP
    accuracy: 95.413
  - quant_algo: FP8_BLOCK_SCALES
    kv_cache_quant_algo: FP8
    accuracy: 95.413
  - quant_algo: FP8_BLOCK_SCALES
    kv_cache_quant_algo: FP8
    spec_dec_algo: MTP
    accuracy: 95.413
deepseek-ai/DeepSeek-V3.2-Exp:
  - quant_algo: FP8_BLOCK_SCALES
    accuracy: 95.6
  - quant_algo: FP8_BLOCK_SCALES
    spec_dec_algo: MTP
    accuracy: 95.6
  - quant_algo: NVFP4
    accuracy: 95.6
  - quant_algo: NVFP4
    spec_dec_algo: MTP
    accuracy: 95.6
Qwen3/Qwen3-8B:
  - accuracy: 87.1114
  - spec_dec_algo: Eagle
    accuracy: 87.1114
  - quant_algo: FP8
    kv_cache_quant_algo: FP8
    accuracy: 87.1114
Qwen3/Qwen3-30B-A3B:
  - accuracy: 83.43
  - quant_algo: FP8_BLOCK_SCALES
    accuracy: 84.36
  - quant_algo: FP8
    kv_cache_quant_algo: FP8
    accuracy: 83.43
  - quant_algo: NVFP4
    kv_cache_quant_algo: FP8
    accuracy: 83.43
  - spec_dec_algo: Eagle
    accuracy: 83.43
Qwen3/Qwen3-235B-A22B:
  - quant_algo: FP8
    kv_cache_quant_algo: FP8
    accuracy: 85.78
  - quant_algo: NVFP4
    kv_cache_quant_algo: FP8
    accuracy: 85.78
  - spec_dec_algo: Eagle
    quant_algo: NVFP4
    kv_cache_quant_algo: FP8
    accuracy: 85.78
Qwen3/Qwen3-Next-80B-A3B-Thinking:
  - accuracy: 81.577
Qwen3/Qwen3-Next-80B-A3B-Instruct:
  - accuracy: 92.72
  - quant_algo: NVFP4
    kv_cache_quant_algo: FP8
    accuracy: 90.86
moonshotai/Kimi-K2-Instruct:
  - quant_algo: FP8_BLOCK_SCALES
    accuracy: 94.84
moonshotai/Kimi-K2-Thinking:
  - quant_algo: NVFP4
    kv_cache_quant_algo: FP8
    accuracy: 90.84
nvidia/Llama-3_3-Nemotron-Super-49B-v1:
  - accuracy: 92.57
  - quant_algo: FP8
    kv_cache_quant_algo: FP8
    accuracy: 92.42
nvidia/Nemotron-H-8B-Base-8K:
  - accuracy: 46.20
  - quant_algo: FP8
    kv_cache_quant_algo: FP8
    accuracy: 85.78
nvidia/Nemotron-H-47B-Base-8K:
  - accuracy: 88.82
  - quant_algo: FP8
    kv_cache_quant_algo: FP8
    accuracy: 88.55
nvidia/Nemotron-H-56B-Base-8K:
  - accuracy: 89.27
  - quant_algo: FP8
    kv_cache_quant_algo: FP8
    accuracy: 89.27
nvidia/Nemotron-MOE:
  - accuracy: 88.249
  - quant_algo: FP8
    kv_cache_quant_algo: FP8
    accuracy: 86.884
nvidia/Llama-3.1-Nemotron-Nano-8B-v1:
  - accuracy: 37.15
  - quant_algo: FP8
    kv_cache_quant_algo: FP8
    accuracy: 28.39
nvidia/Llama-3_1-Nemotron-Ultra-253B-v1:
  - accuracy: 94.43
  - quant_algo: FP8
    kv_cache_quant_algo: FP8
    accuracy: 94.16
kanana-1.5-2.1b-instruct-2505:
  - accuracy: 75.81
speakleash/Bielik-11B-v2.2-Instruct:
  - accuracy: 41.51
  - quant_algo: FP8
    kv_cache_quant_algo: FP8
    accuracy: 40.41
google/gemma-3-1b-it:
  - accuracy: 25.52 # score getting from lm-eval with HF implementation
  - quant_algo: FP8
    kv_cache_quant_algo: FP8
    accuracy: 23.96
google/gemma-3-27b-it:
  - accuracy: 91.66
  - quant_algo: FP8
    kv_cache_quant_algo: FP8
    accuracy: 90.66
mistralai/Ministral-8B-Instruct-2410:
  - accuracy: 79.25
  - quant_algo: FP8
    kv_cache_quant_algo: FP8
    accuracy: 78.35
mistralai/Mistral-Small-3.1-24B-Instruct-2503:
  - accuracy: 89.23
  - quant_algo: FP8
    kv_cache_quant_algo: FP8
    accuracy: 89.23
microsoft/Phi-4-multimodal-instruct:
  - accuracy: 81.19
  - quant_algo: FP8
    accuracy: 80.82
  - quant_algo: NVFP4
    accuracy: 69.33
microsoft/Phi-4-multimodal-instruct-long-rope:
  - accuracy: 75.85
microsoft/Phi-4-mini-instruct:
  - accuracy: 82.30
microsoft/phi-4:
  - accuracy: 90.30
  - quant_algo: FP8
    kv_cache_quant_algo: FP8
    accuracy: 90.64
mistralai/Codestral-22B-v0.1:
  - accuracy: 67.10
GPT-OSS/BF16:
  - accuracy: 90.3
  - kv_cache_quant_algo: FP8
    accuracy: 90.3
GPT-OSS/120B-MXFP4:
  - accuracy: 90.3
  - spec_dec_algo: Eagle
    accuracy: 90.3
  - quant_algo: W4A8_MXFP4_MXFP8
    accuracy: 90.3
  - quant_algo: W4A8_MXFP4_MXFP8
    spec_dec_algo: Eagle
    accuracy: 90.3
  - quant_algo: W4A8_MXFP4_MXFP8
    kv_cache_quant_algo: FP8
    accuracy: 90.3
  - quant_algo: W4A8_MXFP4_FP8
    accuracy: 90.3
  - quant_algo: W4A8_MXFP4_FP8
    kv_cache_quant_algo: FP8
    accuracy: 90.3
  - quant_algo: W4A16_MXFP4
    accuracy: 90.3
  - quant_algo: W4A16_MXFP4
    spec_dec_algo: Eagle
    accuracy: 90.3
  - quant_algo: W4A16_MXFP4
    kv_cache_quant_algo: FP8
    accuracy: 90.3
GPT-OSS/20B-MXFP4:
  - accuracy: 85.0
  - quant_algo: W4A8_MXFP4_MXFP8
    accuracy: 85.0
  - quant_algo: W4A8_MXFP4_MXFP8
    kv_cache_quant_algo: FP8
    accuracy: 85.0
  - quant_algo: W4A16_MXFP4
    accuracy: 85.0
  - quant_algo: W4A16_MXFP4
    kv_cache_quant_algo: FP8
    accuracy: 85.0
LGAI-EXAONE/EXAONE-4.0-32B:
  - accuracy: 88.36
ByteDance-Seed/Seed-OSS-36B-Instruct:
  - accuracy: 90.8
zai-org/GLM-4.6:
  - accuracy: 81.3
  - spec_dec_algo: MTP
    accuracy: 81.3
  - quant_algo: NVFP4
    spec_dec_algo: MTP
    accuracy: 88.0
bigcode/starcoder2-3b:
  - accuracy: 20.2
bigcode/starcoder2-7b:
  - accuracy: 26.5
bigcode/starcoder2-15b:
  - accuracy: 54.5
mistral/Mistral-Large-3-675B:
  - accuracy: 90.83
<<<<<<< HEAD
nvidia/Nemotron-Super-V3:
  - accuracy: 84.38
=======
nvidia/Nemotron-3-Nano:
  - accuracy: 69.37
  - quant_algo: FP8
    kv_cache_quant_algo: FP8
    accuracy: 68.73
>>>>>>> 6fe89ea0
<|MERGE_RESOLUTION|>--- conflicted
+++ resolved
@@ -289,13 +289,10 @@
   - accuracy: 54.5
 mistral/Mistral-Large-3-675B:
   - accuracy: 90.83
-<<<<<<< HEAD
 nvidia/Nemotron-Super-V3:
   - accuracy: 84.38
-=======
 nvidia/Nemotron-3-Nano:
   - accuracy: 69.37
   - quant_algo: FP8
     kv_cache_quant_algo: FP8
-    accuracy: 68.73
->>>>>>> 6fe89ea0
+    accuracy: 68.73