--- conflicted
+++ resolved
@@ -14,9 +14,7 @@
 transforms:
   detect_sharding:
     sharding_dims: ['ep', 'bmm']
-<<<<<<< HEAD
     allreduce_strategy: 'AUTO'
-=======
     manual_config:
       head_dim: 128
       tp_plan:
@@ -37,7 +35,6 @@
         # MoLE: latent projections: simple shard
         "fc1_latent_proj": "gather"
         "fc2_latent_proj": "gather"
->>>>>>> d252101a
   multi_stream_moe:
     stage: compile
     enabled: true
